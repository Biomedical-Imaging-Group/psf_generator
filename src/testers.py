"""
This file contains several classes for measuring the accuracy and convergence of the scalar propagators.
"""
import torch
import numpy as np
import matplotlib.pyplot as plt
from typing import Callable, Tuple, List
from tqdm import tqdm
from torch.special import bessel_j0, bessel_j1
from scipy.special import j0 as sp_j0
from scipy.special import j1 as sp_j1
from scipy.integrate import quad, quad_vec
from pupil import ScalarPolarPupil, ScalarCartesianPupil
from propagator import ScalarPolarPropagator, ScalarCartesianPropagator
from pupil import VectorialPolarPupil, VectorialCartesianPupil
from propagator import VectorialPolarPropagator, VectorialCartesianPropagator


def sp_j2(x: np.ndarray) -> np.ndarray:
    return 2.0 * np.where(np.abs(x) > 1e-6, sp_j1(x) / x, 0.5 - x ** 2 / 16) - sp_j0(x)


class TestCase:
    def __init__(self,
                 name: str=None,
                 psf_expr: Callable=None,
                 ):
        self.name = name

        self.use_analytic_psf = (psf_expr is not None)
        self.psf_expr = psf_expr

    def get_name(self):
        return self.name

    def eval_pupil_at(self, sin_t: torch.Tensor, sin_t_max: float) -> torch.Tensor:
        """
        Evaluate the pupil field $e_{\infty}(\sin{\theta})$ at the pupil coordinate $\sin{\theta}$.
        """
        raise NotImplementedError

    def eval_pupil_at_np(self, sin_t: np.ndarray, sin_t_max: float) -> np.ndarray:
        """
        Evaluate the pupil field $e_{\infty}(\sin{\theta})$ at the pupil coordinate $\sin{\theta}$.
        This version is implemented in numpy and is used to generate the ground truth PSF field.
        """
        raise NotImplementedError

    def eval_PSF_at(self, kr: torch.Tensor, sin_t_max: float) -> torch.Tensor:
        """
        Evaluate the PSF at the normalized PSF radial coordinate $k * r$, which is the product of the
        radial position `r` and the wavenumber `k`.
        """
        psf_coord = kr
        if self.use_analytic_psf:
            psf_field = self.psf_expr(psf_coord)
        else:
<<<<<<< HEAD
            psf_field = _sp_integral(
                lambda sin_t: self.eval_pupil_at_np(sin_t, sin_t_max),
                sin_t_max,
=======
            psf_field = _J_integral_scalar(
                lambda sin_t: self.eval_pupil_at_np(sin_t, sin_t_max), 
                sin_t_max, 
>>>>>>> dd77d3c3
                psf_coord)
        return psf_field

    def get_fields_as_polar(self, thetas: torch.Tensor, krs: torch.Tensor, sin_t_max: float):
        """
        Evaluate the test case on a polar grid.

        Inputs:
        - thetas: torch.Tensor[n_pix_pupil,]. The pupil coordinates where the pupil far-field
                is evaluated.
        - krs: torch.Tensor[n_pix_psf,]. The PSF radial coordinates where the PSF is evaluated.
                This is equal to the product of the radial position `r` and the wavenumber `k`.

        Outputs:
        - pupil_field: torch.Tensor[n_pix_pupil,]. The evaluated pupil field. This is
                        used as input for the propagator's numerical integration routine.
        - psf_field: torch.Tensor[n_pix_psf,]. The evaluated PSF field.
        """
        sin_t = torch.sin(thetas)
        pupil_field = self.eval_pupil_at(sin_t, sin_t_max)
        psf_field = self.eval_PSF_at(krs, sin_t_max)
        return pupil_field, psf_field

    def get_fields_as_cartesian(self,
<<<<<<< HEAD
                      s_x: torch.Tensor,
                      s_y: torch.Tensor,
                      s_max: float,
=======
                      s_x: torch.Tensor, 
                      s_y: torch.Tensor, 
>>>>>>> dd77d3c3
                      norm_x: torch.Tensor,  # == k * x
                      norm_y: torch.Tensor,  # == k * y
                      sin_t_max: float,
                      ):
        """
        Evaluate the test case on a 2D Cartesian grid.

        Inputs:
        - s_x, s_y: torch.Tensor[n_pix_pupil,]. The pupil coordinates where the pupil far-field
                    is evaluated.
        - s_max: float. The maximum input direction for the pupil field (== sin(theta_max)).
        - x, y: torch.Tensor[n_pix_pupil,]. The PSF Cartesian coordinates where the PSF is evaluated,
                normalized by multiplying with the wavenumber `k`:
                    norm_x = k * x
                    norm_y = k * y

        Outputs:
        - pupil_field: torch.Tensor[n_pix_pupil,]. The evaluated pupil field. This is
                        used as input for the propagator's numerical integration routine.
        - psf_field: torch.Tensosr[n_pix_psf,]. The evaluated PSF field.
        """
        s_xx, s_yy = torch.meshgrid(s_x, s_y, indexing='ij')

        sin_t_sq = s_xx ** 2 + s_yy ** 2
        s_valid = sin_t_sq <= sin_t_max ** 2
        sin_ts = torch.where(s_valid, torch.sqrt(sin_t_sq), 0.0)
        pupil_field = self.eval_pupil_at(sin_ts.ravel(), sin_t_max).reshape(sin_ts.shape)
        pupil_field *= s_valid

        xx, yy = torch.meshgrid(norm_x, norm_y, indexing='ij')
        krr = torch.sqrt(xx ** 2 + yy ** 2)

        krs, rr_indices = torch.unique(krr, return_inverse=True)
        psf_field = self.eval_PSF_at(krs, sin_t_max)
        psf_field = psf_field[rr_indices]

        return pupil_field, psf_field


class HankelCase(TestCase):
    """
    Analytic test cases defined using function <-> Hankel transform pairs. For a radial function
    and its Hankel transform pair, {f(u), Hf(v)}, we have the following relation:

        e_inf(\sin{\theta}) = f(\sin{\theta}) * \cos{\theta}    <==>    E_psf(r) = Hf(r)
    """
    def __init__(self,
                 hankel_expr: Callable,
                 hankel_expr_np: Callable=None,
                 psf_expr: Callable=None,
                 Rmax: float = 1.0,
                 name: str=None):
        super().__init__(psf_expr=psf_expr, name=name)

        self.Rmax = Rmax
        self.hankel_expr = hankel_expr
        if hankel_expr_np is not None:
            self.hankel_expr_np = hankel_expr_np
        else:
            self.hankel_expr_np = lambda x: torch.tensor(hankel_expr(x.numpy()))

    def eval_pupil_at(self, sin_t: torch.Tensor, sin_t_max: float) -> torch.Tensor:
        Rmax = min(self.Rmax, sin_t_max)
        cos_t = np.where(sin_t <= sin_t_max, np.sqrt(1.0 - sin_t ** 2), 0.0)
        pupil_coord = sin_t / Rmax
        return self.hankel_expr(pupil_coord) * cos_t / Rmax ** 2

    def eval_pupil_at_np(self, sin_t: np.ndarray, sin_t_max: float) -> np.ndarray:
        Rmax = min(self.Rmax, sin_t_max)
        cos_t = np.where(sin_t <= sin_t_max, np.sqrt(1.0 - sin_t ** 2), 0.0)
        pupil_coord = sin_t / Rmax
        return self.hankel_expr_np(pupil_coord) * cos_t / Rmax ** 2

    def eval_PSF_at(self, kr: torch.Tensor, sin_t_max: float) -> torch.Tensor:
        Rmax = min(self.Rmax, sin_t_max)
        if self.use_analytic_psf:
            psf_field = self.psf_expr(kr * Rmax)
        else:
<<<<<<< HEAD
            psf_field =  _sp_integral(
                lambda sin_t: self.eval_pupil_at_np(sin_t, sin_t_max),
                sin_t_max,
=======
            psf_field = _J_integral_scalar(
                lambda sin_t: self.eval_pupil_at_np(sin_t, sin_t_max), 
                sin_t_max, 
>>>>>>> dd77d3c3
                kr)
        return psf_field


class ScalarPupilCase(TestCase):
    """
    Test cases defined by an input pupil and its Zernike aberrations.
    """
    def __init__(self,
                 zernike_coefficients: np.ndarray,
                 name: str = "pupil_aberrations"):
        self.pupil = ScalarPolarPupil(zernike_coefficients=zernike_coefficients)

        super().__init__(
            name=name,
            psf_expr=None,
        )

    def eval_pupil_at(self, sin_t: torch.Tensor, sin_t_max: float) -> torch.Tensor:
        # to query the zernike aberrations, normalize the pupil coordinate
        # by sin_t_max such that it spans the unit disk [0,1].
        # (the Pupil class operates in these normalized coordinates)
        return self.pupil.eval_field_at(sin_t / sin_t_max).squeeze()

    def eval_pupil_at_np(self, sin_t: np.ndarray, sin_t_max: float) -> np.ndarray:
        # to query the zernike aberrations, normalize the pupil coordinate
        # by sin_t_max such that it spans the unit disk [0,1].
        # (the Pupil class operates in these normalized coordinates)
        return self.pupil.eval_field_at_np(sin_t / sin_t_max).squeeze()

    def eval_PSF_at(self, kr: torch.Tensor, sin_t_max: float) -> torch.Tensor:
        psf_coord = kr
        psf_field = torch.zeros_like(psf_coord, dtype=torch.complex64)

        psf_field.real = _J_integral_scalar(
                lambda sin_t: self.eval_pupil_at_np(sin_t, sin_t_max).real,
                sin_t_max,
                psf_coord,
                )

        psf_field.imag = _J_integral_scalar(
                lambda sin_t: self.eval_pupil_at_np(sin_t, sin_t_max).imag,
                sin_t_max,
                psf_coord,
                )

        return psf_field


class VectorPupilCase(TestCase):
    '''
    Test case for a VectorialPupil and its Zernike aberrations.
    '''
    def __init__(self, 
                 pupil: VectorialPolarPupil | VectorialCartesianPupil, 
                 name: str = "pupil_aberrations"):
        self.pupil = pupil

        super().__init__(
            name=name,
            psf_expr=None,
        )

    def eval_pupil_at(self, sin_t: torch.Tensor, sin_t_max: float) -> torch.Tensor:
        # to query the zernike aberrations, normalize the pupil coordinate 
        # by sin_t_max such that it spans the unit disk [0,1].
        # (the Pupil class operates in these normalized coordinates)
        return self.pupil.eval_field_at(sin_t / sin_t_max).squeeze()

    def eval_pupil_at_np(self, sin_t: np.ndarray, sin_t_max: float) -> np.ndarray:
        # to query the zernike aberrations, normalize the pupil coordinate 
        # by sin_t_max such that it spans the unit disk [0,1].
        # (the Pupil class operates in these normalized coordinates)
        return self.pupil.eval_field_at_np(sin_t / sin_t_max).squeeze()

    def eval_PSF_at(self, kr: torch.Tensor, sin_t_max: float) -> torch.Tensor:
        psf_coord = kr    
        I0x, I0y, I1x, I1y, I2x, I2y = _J_integral_vector(
            lambda sin_t: self.eval_pupil_at_np(sin_t, sin_t_max), 
            sin_t_max,
            psf_coord,
            )
        
        return I0x, I0y, I1x, I1y, I2x, I2y

    def get_fields_as_polar(self, thetas: torch.Tensor, kxs: torch.Tensor, sin_t_max: float):
        '''
        See TestCase.get_fields_as_polar().
        '''
        sin_t = torch.sin(thetas)
        pupil_field, psf_field = self.get_fields_as_cartesian(
            s_x=sin_t,
            s_y=torch.tensor(0.0),
            sin_t_max=sin_t_max,
            norm_x=kxs,
            norm_y=kxs,
        )

        return pupil_field.squeeze(), psf_field

    def get_fields_as_cartesian(self,
                      s_x: torch.Tensor, 
                      s_y: torch.Tensor, 
                      norm_x: torch.Tensor,
                      norm_y: torch.Tensor, 
                      sin_t_max: float,
                      ):
        '''
        See TestCase.get_fields_as_cartesian().
        '''
        s_xx, s_yy = torch.meshgrid(s_x, s_y, indexing='ij')

        sin_t_sq = s_xx ** 2 + s_yy ** 2
        s_valid = sin_t_sq <= sin_t_max ** 2
        sin_ts = torch.where(s_valid, torch.sqrt(sin_t_sq), 0.0)

        pupil_field = self.eval_pupil_at(sin_ts.ravel(), sin_t_max).reshape(2, *sin_ts.shape)
        pupil_field *= s_valid

        xx, yy = torch.meshgrid(norm_x, norm_y, indexing='ij')
        krr = torch.sqrt(xx ** 2 + yy ** 2)

        varphi = torch.atan2(yy, xx)

        krs, rr_indices = torch.unique(krr, return_inverse=True)
        I0x, I0y, I1x, I1y, I2x, I2y = self.eval_PSF_at(krs, sin_t_max)
        I0x = I0x[rr_indices]
        I0y = I0y[rr_indices]
        I1x = I1x[rr_indices]
        I1y = I1y[rr_indices]
        I2x = I2x[rr_indices]
        I2y = I2y[rr_indices]

        cos_phi, cos_twophi = torch.cos(varphi), torch.cos(2.0 * varphi)
        sin_phi, sin_twophi = torch.sin(varphi), torch.sin(2.0 * varphi)

        # updated expression with correct 1j factors
        psf_field = torch.stack(
            [I0x - I2x * cos_twophi - I2y * sin_twophi,
             I0y - I2x * sin_twophi + I2y * cos_twophi,
             -2j * (I1x * cos_phi + I1y * sin_phi)]
        )
        
        return pupil_field, psf_field



polar_gaussian = HankelCase(
    hankel_expr=lambda pupil_coord: 2.0 * torch.exp( -pupil_coord ** 2),
    hankel_expr_np=lambda pupil_coord: 2.0 * np.exp( -pupil_coord ** 2),
    psf_expr=lambda psf_coord: torch.exp(- (0.5 * psf_coord) ** 2),
    Rmax = 0.1,
    name = "polar_gaussian",
)

polar_step = HankelCase(
    hankel_expr=lambda pupil_coord: 2.0 * (pupil_coord <= 1.0),
    hankel_expr_np=lambda pupil_coord: 2.0 * (pupil_coord <= 1.0),
    psf_expr=lambda psf_coord: 2.0 * torch.where(psf_coord > 1e-6, bessel_j1(psf_coord) / psf_coord, 0.5 - psf_coord ** 2 / 16),
    Rmax = 0.6,
    name = "polar_step",
)

polar_exp = HankelCase(
    hankel_expr = lambda pupil_coord: torch.exp(-pupil_coord),
    hankel_expr_np = lambda pupil_coord: np.exp(-pupil_coord),
    # the closed-form expression is only valid when the upper integral bound is infinite
    # psf_expr = lambda psf_coord: (1.0 + psf_coord ** 2) ** -1.5,
    psf_expr = None,
    Rmax = 0.1,
    name = "polar_exp",
)

polar_rsq = HankelCase(
    hankel_expr = lambda xi: 1.0 / (1.0 + xi ** 2),
    hankel_expr_np = lambda xi: 1.0 / (1.0 + xi ** 2),
    psf_expr = None,
    Rmax = 0.1,
    name = "polar_rsq",
)

polar_logstep = HankelCase(
    hankel_expr = lambda pupil_coord: 4.0 * (pupil_coord <= 1.0) * \
                    torch.where(pupil_coord > 1e-6,
                                torch.log(1.0 / pupil_coord),
                                0.0),
    hankel_expr_np = lambda pupil_coord: 4.0 * (pupil_coord <= 1.0) * \
                    np.where(pupil_coord > 1e-6,
                                np.log(1.0 / pupil_coord),
                                0.0),
    psf_expr = lambda psf_coord: 4.0 * torch.where(psf_coord > 1e-6,
                    (1.0 - bessel_j0(psf_coord)) / psf_coord ** 2,
                    0.25 - psf_coord ** 2 / 64),
    Rmax = 0.6,
    name = "polar_logstep",
)


<<<<<<< HEAD
def _sp_integral(e_inf: Callable, max_pupil_coord: float, psf_coord_: torch.Tensor) -> torch.Tensor:
    """
=======
def _J_integral_scalar(e_inf: Callable, max_pupil_coord: float, psf_coord_: torch.Tensor) -> torch.Tensor:
    '''
>>>>>>> dd77d3c3
    Computes the PSF field using high-order quadrature. This function is used to generate
    ground truth/reference data against which the propagators are compared.

    Inputs:
<<<<<<< HEAD
        - e_inf: Callable. The pupil field function $e_inf(\sin{\theta})$. The provided function should
                be directly parameterized by sin_theta.
        - max_pupil_coord: float. The maximum value of the pupil coordinate, sin(theta_max).
    """
=======
    - e_inf: Callable. The pupil field function $e_inf(\sin{\theta})$. The provided function should
            be directly parameterized by sin_theta.
    - max_pupil_coord: float. The maximum value of the pupil coordinate, == sin(theta_max).
    - psf_coord: torch.Tensor[n_psf,]. The list of radial positions/coordinates at which to evaluate the PSF field.

    Outputs:
    - PSF_field: torch.Tensor[n_psf,]. The evaluated PSF field.
    '''
>>>>>>> dd77d3c3
    psf_coord = psf_coord_.numpy().flatten()
    out = psf_coord.copy() * 0.0
    for i in range(len(out)):
        l = psf_coord[i]
        out[i] = quad(lambda xi: e_inf(xi) / np.sqrt(1.0 - xi ** 2) * sp_j0(xi * l) * xi, a=0, b=max_pupil_coord)[0]

    return torch.tensor(out).reshape(psf_coord_.shape)


def _J_integral_vector(e_inf: Callable, sin_t_max: float, psf_coord_: torch.Tensor) -> torch.Tensor:
    '''
    Computes the PSF field using high-order quadrature. This function is used to generate
    ground truth/reference data against which the propagators are compared.

    Inputs:
        - e_inf: Callable. The pupil field function $e_inf(\sin{\theta})$. The provided function should
                be directly parameterized by sin_theta.
        - sin_t_max: float. The maximum value of the pupil coordinate, == sin(theta_max).
    - psf_coord: torch.Tensor[n_psf,]. The list of radial positions/coordinates at which to evaluate the PSF field.

    Outputs:
    - I_{0/1/2}_{x/y}: torch.Tensor[n_psf,]. The evaluated Bessel function integrals; to
                be assembled into the actual PSF field.
    '''
    psf_coord = psf_coord_.numpy().flatten()
    out = np.zeros((psf_coord.size, 3, 2), dtype=np.complex128)

    def integrand(xi, l):
        inv_sqrt = 1.0 / np.sqrt(1.0 - xi ** 2)
        J0 = e_inf(xi) * xi * (1.0 + inv_sqrt) * sp_j0(xi * l)
        J1 = e_inf(xi) *  (xi ** 2 * inv_sqrt) * sp_j1(xi * l)
        J2 = e_inf(xi) * xi * (1.0 - inv_sqrt) * sp_j2(xi * l)
        return np.concatenate((J0, J1, J2))   # [J0x, J0y, J1x, J1y, J2x, J2y]

    for i in range(len(out)):
        l = psf_coord[i]

        J_real = quad_vec(f=lambda xi: integrand(xi, l).real, a=0, b=sin_t_max)[0]
        J_imag = quad_vec(f=lambda xi: integrand(xi, l).imag, a=0, b=sin_t_max)[0]
        out[i,:,:].real = J_real.reshape(3,2)
        out[i,:,:].imag = J_imag.reshape(3,2)

    # output shape: [**psf_coord_shape, J_{0,1,2}, {x,y}]
    out = torch.tensor(out).reshape(*psf_coord_.shape, 3, 2)

    I0x = out[:,0,0]
    I0y = out[:,0,1]
    I1x = out[:,1,0]
    I1y = out[:,1,1]
    I2x = out[:,2,0]
    I2y = out[:,2,1]

    return I0x, I0y, I1x, I1y, I2x, I2y


'''
Tester static classes for the scalar propagators. They are used to compute PSF approximation errors
and generate error convergence plots.
'''
class ScalarPolarTester:
    @staticmethod
    def eval_error(
        N: int,
        test_case: TestCase,
        plot: bool=False) -> Tuple[torch.Tensor, torch.Tensor, torch.Tensor]:
        """
        Evaluate the approximation error of the computed PSF field using an input test case. This
        method can be called on one of the analytic test cases implemented in this module
        (`HankelCase`) or an aberrated pupil (`ScalarPupilCase`).

        Inputs:
        - N: int. Grid size for the propagator.
        - test_case: TestCase. One of the implemented test cases in this module,
            e.g. `polar_step`, `polar_gaussian`.
        - plot: bool. Visualize approximation errors with plots. Default: False

        Outputs:
        - err: torch.Tensor[1,]. The scalar approximation error.
        - E_ref: torch.Tensor[N,N]. The reference PSF field.
        - E_num: torch.Tensor[N,N]. The calculated PSF field.
        """

        _pupil = ScalarPolarPupil(N)
        prop  = ScalarPolarPropagator(
            pupil=_pupil,
            n_pix_psf=2 * (N - 1) + 1,
            n_defocus=1,
            defocus_min=0,
            defocus_max=0,
            fov=1e4,
            envelope=None,
            apod_factor=False,
            gibson_lanni=False)

        far_fields, E_ref = test_case.get_fields_as_polar(
            thetas=prop.thetas,
            krs=prop.k * prop.rs,
            sin_t_max=torch.sin(prop.thetas.max()).item())

        E_ref = E_ref[prop.rr_indices]
        E_num = prop._compute_PSF_for_far_field(far_fields).squeeze()
        err = (E_ref - E_num).abs()

        if plot:
            _plot_field_comparison(E_num, E_ref, err)

        return err, E_ref, E_num

    @staticmethod
    def plot_convergence(test_case: TestCase, ord: int=1, Ns: List[int]=None) -> None:
        """
        Generate the error convergence plot for a given test case.

        Inputs:
        - test_case_data: Callable function. One of the implemented test cases in this module,
            e.g. `polar_step`, `polar_gaussian`.
        - ord: int. Error norm order. For example, `ord == 2` calculates the L2 error (root-mean
            -squared) between the numeric and exact field values. Default: 1
        - Ns: List[int]. List of grid sizes to query for the propagator. If no value is specified,
            a default set of logspaced values from 2**3 to 2**8 is used.
        """
        _plot_convergence(
            lambda N: ScalarPolarTester.eval_error(N, test_case)[0],
            Ns,
            ord,
            label="Polar",
            method_order=4,
            )
        plt.title(f"Error convergence plot: {test_case.get_name()}")


class ScalarCartesianTester:
    @staticmethod
    def eval_error(
        N: int,
        test_case: TestCase,
        plot: bool=False) -> Tuple[torch.Tensor, torch.Tensor, torch.Tensor]:
        """
        Evaluate the approximation error of the computed PSF field using an input test case. This
        method can be called on one of the analytic test cases implemented in this module
        (`HankelCase`) or an aberrated pupil (`ScalarPupilCase`).

        Inputs:
        - N: int. Grid size for the propagator.
        - test_case: TestCase. One of the implemented test cases in this module,
            e.g. `polar_step`, `polar_gaussian`.
        - plot: bool. Visualize approximation errors with plots. Default: False

        Outputs:
        - err: torch.Tensor[1,]. The scalar approximation error.
        - E_ref: torch.Tensor[N,N]. The reference PSF field.
        - E_num: torch.Tensor[N,N]. The calculated PSF field.
        """

        _pupil = ScalarCartesianPupil(2 * (N - 1) + 1)
        prop = ScalarCartesianPropagator(
            pupil=_pupil,
            n_pix_psf=_pupil.n_pix_pupil,
            n_defocus=1,
            defocus_min=0,
            defocus_max=0,
            fov=1e4,
            envelope=None,
            sz_correction=True,
            apod_factor=False,
            gibson_lanni=False)

        far_fields, E_ref = test_case.get_fields_as_cartesian(
                                s_x=prop.s_x * prop.s_max,
                                s_y=prop.s_x * prop.s_max,
                                norm_x=prop.x * 2 * torch.pi / prop.s_max,
                                norm_y=prop.x * 2 * torch.pi / prop.s_max,
                                sin_t_max=prop.s_max,
                                )

        E_num = prop._compute_PSF_for_far_field(far_fields).squeeze()

        # TODO: error metric
        err = (E_ref - E_num).abs()

        if plot:
            _plot_field_comparison(E_num, E_ref, err)

        return err, E_ref, E_num

    @staticmethod
    def plot_convergence(test_case: TestCase, ord: int=1, Ns: List[int]=None) -> None:
        """
        Generate the error convergence plot for a given test case.

        Inputs:
        - test_case_data: Callable function. One of the implemented test cases in this module,
            e.g. `polar_step`, `polar_gaussian`.
        - ord: int. Error norm order. For example, `ord == 2` calculates the L2 error (root-mean
            -squared) between the numeric and exact field values. Default: 1
        - Ns: List[int]. List of grid sizes to query for the propagator. If no value is specified,
            a default set of logspaced values from 9 to 257 is used.
        """
        _plot_convergence(
            lambda N: ScalarCartesianTester.eval_error(N, test_case)[0],
            Ns,
            ord,
            label="Cartesian",
            method_order=2,
            )
        plt.title(f"Error convergence plot: {test_case.get_name()}")


class VectorPolarTester:
    @staticmethod
    def eval_error(
        N: int, 
        pupil: VectorialPolarPupil, 
        plot: bool=False) -> Tuple[torch.Tensor, torch.Tensor, torch.Tensor]:
        '''
        Evaluate the approximation error of the computed PSF field using an aberrated pupil.

        Inputs:
        - N: int. Grid size for the propagator.
        - pupil: VectorialPolarPupil. A vectorial pupil (possibly with aberrations).
        - plot: bool. Visualize approximation errors with plots. Default: False

        Outputs:
        - err: torch.Tensor[1,]. The scalar approximation error.
        - E_ref: torch.Tensor[N,N]. The reference PSF field.
        - E_num: torch.Tensor[N,N]. The calculated PSF field.
        '''
        pupil_ = VectorialPolarPupil(
            e0x=pupil.e0x,
            e0y=pupil.e0y,
            n_pix_pupil=N,
            device=pupil.device,
            zernike_coefficients=pupil.zernike_coefficients,
        )
        test_case = VectorPupilCase(pupil_)
        prop  = VectorialPolarPropagator(
            pupil=pupil_,
            n_pix_psf=2 * (N - 1) + 1,
            n_defocus=1, 
            defocus_min=0,
            defocus_max=0, 
            fov=1e4,
            envelope=None, 
            apod_factor=False, 
            gibson_lanni=False)
        
        far_fields, E_ref = test_case.get_fields_as_polar(
            thetas=prop.thetas, 
            kxs=prop.k * torch.linspace(-prop.fov / 2.0, prop.fov / 2.0, prop.n_pix_psf), 
            sin_t_max=torch.sin(prop.thetas.max()).item())

        E_ref /= np.sqrt(prop.refractive_index)
        E_num = prop._compute_PSF_for_far_field(far_fields).squeeze()

        err = (E_ref - E_num).abs()

        if plot:
            field_ids = {0: 'x', 1: 'y', 2: 'z'}
            for (field_id, field_name) in field_ids.items():
                _plot_field_comparison(E_num[field_id], E_ref[field_id], err[field_id])
                plt.suptitle(rf"$E_{field_name}$")

        return err, E_ref, E_num

    @staticmethod
    def plot_convergence(pupil: VectorialPolarPupil, ord: int=1, Ns: List[int]=None) -> None:
        '''
        Generate the error convergence plot for an aberrated pupil.

        Inputs:
        - pupil: VectorialPolarPupil. A vectorial pupil (possibly with aberrations).
        - ord: int. Error norm order. For example, `ord == 2` calculates the L2 error (root-mean
            -squared) between the numeric and exact field values. Default: 1
        - Ns: List[int]. List of grid sizes to query for the propagator. If no value is specified,
            a default set of logspaced values from 2**3 to 2**8 is used.
        '''
        _plot_convergence(
            lambda N: VectorPolarTester.eval_error(N, pupil)[0], 
            Ns, 
            ord,
            label="Polar",
            method_order=4,
            )
        plt.title(f"Error convergence plot: Vector Zernike aberrations")


class VectorCartesianTester:
    @staticmethod
    def eval_error(
        N: int, 
        pupil: VectorialCartesianPupil, 
        plot: bool=False) -> Tuple[torch.Tensor, torch.Tensor, torch.Tensor]:
        '''
        Evaluate the approximation error of the computed PSF field using an aberrated pupil.

        Inputs:
        - N: int. Grid size for the propagator.
        - pupil: VectorialCartesianPupil. A vectorial pupil (possibly with aberrations).
        - plot: bool. Visualize approximation errors with plots. Default: False

        Outputs:
        - err: torch.Tensor[1,]. The scalar approximation error.
        - E_ref: torch.Tensor[N,N]. The reference PSF field.
        - E_num: torch.Tensor[N,N]. The calculated PSF field.
        '''
        Ngrid = 2 * (N - 1) + 1
        pupil_ = VectorialCartesianPupil(
            e0x=pupil.e0x,
            e0y=pupil.e0y,
            n_pix_pupil=Ngrid,
            device=pupil.device,
            zernike_coefficients=pupil.zernike_coefficients)
        
        prop  = VectorialCartesianPropagator(
            pupil=pupil_,
            n_pix_psf=Ngrid,
            n_defocus=1, 
            defocus_min=0,
            defocus_max=0, 
            fov=1e4,
            sz_correction=True,
            envelope=None, 
            apod_factor=False, 
            gibson_lanni=False)
        far_fields = pupil_.field        

        test_case = VectorPupilCase(
            VectorialPolarPupil(
                e0x=pupil.e0x,
                e0y=pupil.e0y,
                n_pix_pupil=Ngrid,
                device=pupil.device,
                zernike_coefficients=pupil.zernike_coefficients))
        
        _, E_ref = test_case.get_fields_as_cartesian(
                    s_x=prop.s_x * prop.s_max,
                    s_y=prop.s_x * prop.s_max,
                    norm_x=prop.x * 2 * torch.pi / prop.s_max,
                    norm_y=prop.x * 2 * torch.pi / prop.s_max,
                    sin_t_max=prop.s_max)

        E_ref /= np.sqrt(prop.refractive_index)
        E_num = prop._compute_PSF_for_far_field(far_fields).squeeze()

        # TODO: error metric
        err = (E_ref - E_num).abs()
        # err = (E_ref.abs() - E_num.abs()).abs()

        if plot:
            field_ids = {0: 'x', 1: 'y', 2: 'z'}
            for (field_id, field_name) in field_ids.items():
                _plot_field_comparison(E_num[field_id], E_ref[field_id], err[field_id])
                plt.suptitle(rf"$E_{field_name}$")

        return err, E_ref, E_num

    @staticmethod
    def plot_convergence(pupil: VectorialCartesianPupil, ord: int=1, Ns: List[int]=None) -> None:
        '''
        Generate the error convergence plot for an aberrated pupil.

        Inputs:
        - pupil: VectorialCartesianPupil. A vectorial pupil (possibly with aberrations).
        - ord: int. Error norm order. For example, `ord == 2` calculates the L2 error (root-mean
            -squared) between the numeric and exact field values. Default: 1
        - Ns: List[int]. List of grid sizes to query for the propagator. If no value is specified,
            a default set of logspaced values from 2**3 to 2**8 is used.
        '''
        _plot_convergence(
            lambda N: VectorCartesianTester.eval_error(N, pupil)[0], 
            Ns, 
            ord,
            label="Cartesian",
            method_order=2,
            )
        plt.title(f"Error convergence plot: Vector Zernike aberrations")


def _error_norm(err: torch.Tensor, ord: int=1) -> torch.Tensor:
    """
    Compute the length/norm of an error vector.
    """
    if ord == 1:
        return err.abs().mean().item()
    elif ord == 2:
        return ((err ** 2).sum() / len(err)).sqrt().item()
    elif ord == torch.inf:
        return err.abs().max().item()


def _plot_field_comparison(E: torch.Tensor, E_ref: torch.Tensor, E_err: torch.Tensor = None) -> None:
<<<<<<< HEAD
        if E_err is None:
            E_err = (E - E_ref).abs()

        plt.figure(figsize=(8,6.4))
        plt.subplot(221)
        plt.imshow(E.abs())
        plt.title("Numeric")
        plt.colorbar()

        plt.subplot(222)
        plt.title("Exact")
        plt.imshow(E_ref.abs())
        plt.colorbar()

        plt.subplot(223)
        plt.title(f"$L_1$: {_error_norm(E_err, 1):.2e},\n$L_2$: {_error_norm(E_err, 2):.2e},\n$L_\infty$: {_error_norm(E_err, torch.inf):.2e}")
        plt.imshow(E_err)
        plt.colorbar()

        plt.subplot(224)
        N = E.shape[0]
        y = E[N//2].abs()
        y_ref = E_ref[N//2].abs()
        plt.semilogy((y - y_ref).abs())
        plt.title(f"Avg. magnitude error: {(y - y_ref).abs().mean().item():.3e}")
        plt.tight_layout()

def _plot_convergence(error_vector_getter: Callable, Ns: List[int]=None, ord: int=1, label: str=None) -> None:
=======
    '''
    Helper function to compare the analytic PSF E field with its numerical approximation.
    '''
    if E_err is None:
        E_err = (E - E_ref).abs()
    
    plt.figure(figsize=(8,6.4))
    plt.subplot(221)
    plt.imshow(E.abs())
    plt.title("Numeric")
    plt.colorbar()

    plt.subplot(222)
    plt.title("Exact")
    plt.imshow(E_ref.abs())
    plt.colorbar()

    plt.subplot(223)
    plt.title(f"$L_1$: {_error_norm(E_err, 1):.2e},\n$L_2$: {_error_norm(E_err, 2):.2e},\n$L_\infty$: {_error_norm(E_err, torch.inf):.2e}")
    plt.imshow(E_err)
    plt.colorbar()

    plt.subplot(224)
    N = E.shape[0]
    y = E[N//2].abs()
    y_ref = E_ref[N//2].abs()
    plt.semilogy((y - y_ref).abs())
    plt.title(f"Avg. magnitude error: {(y - y_ref).abs().mean().item():.3e}")
    plt.tight_layout()


def _plot_convergence(error_vector_getter: Callable, Ns: List[int]=None, ord: int=1, label: str=None, method_order: int=2) -> None:
    '''
    Helper function to generate the error convergence plot.
    '''
>>>>>>> dd77d3c3
    if Ns is None:
        Ns = torch.unique(torch.logspace(2, 8, steps=20, base=2).to(torch.int32))
        Ns = 2 * (Ns // 2) + 1
    else:
        Ns = torch.tensor(Ns)

    if label is None:
        label = "Method"

    errs = []
    for N in tqdm(Ns):
        err_vec = error_vector_getter(int(N))
        err = _error_norm(err_vec, ord)
        errs.append(err)

    plt.loglog(Ns, errs, label=label, linewidth=2.0, zorder=3)
    plt.loglog(Ns, errs[0] * (Ns / Ns[0]) ** (-method_order), 'k--', linewidth=0.75, label=rf"$O(h^{method_order})$")
    plt.legend()
    plt.xlabel("Grid size")
    plt.ylabel("Mean abs. error")
    plt.title(f"Error convergence plot: {error_vector_getter.__name__}")
    plt.grid("on")
    plt.ylim([1e-8, 1e0])
    plt.tight_layout()<|MERGE_RESOLUTION|>--- conflicted
+++ resolved
@@ -55,15 +55,9 @@
         if self.use_analytic_psf:
             psf_field = self.psf_expr(psf_coord)
         else:
-<<<<<<< HEAD
-            psf_field = _sp_integral(
-                lambda sin_t: self.eval_pupil_at_np(sin_t, sin_t_max),
-                sin_t_max,
-=======
             psf_field = _J_integral_scalar(
                 lambda sin_t: self.eval_pupil_at_np(sin_t, sin_t_max), 
-                sin_t_max, 
->>>>>>> dd77d3c3
+                sin_t_max,
                 psf_coord)
         return psf_field
 
@@ -88,14 +82,8 @@
         return pupil_field, psf_field
 
     def get_fields_as_cartesian(self,
-<<<<<<< HEAD
                       s_x: torch.Tensor,
                       s_y: torch.Tensor,
-                      s_max: float,
-=======
-                      s_x: torch.Tensor, 
-                      s_y: torch.Tensor, 
->>>>>>> dd77d3c3
                       norm_x: torch.Tensor,  # == k * x
                       norm_y: torch.Tensor,  # == k * y
                       sin_t_max: float,
@@ -174,15 +162,9 @@
         if self.use_analytic_psf:
             psf_field = self.psf_expr(kr * Rmax)
         else:
-<<<<<<< HEAD
-            psf_field =  _sp_integral(
-                lambda sin_t: self.eval_pupil_at_np(sin_t, sin_t_max),
-                sin_t_max,
-=======
             psf_field = _J_integral_scalar(
                 lambda sin_t: self.eval_pupil_at_np(sin_t, sin_t_max), 
-                sin_t_max, 
->>>>>>> dd77d3c3
+                sin_t_max,
                 kr)
         return psf_field
 
@@ -236,8 +218,8 @@
     '''
     Test case for a VectorialPupil and its Zernike aberrations.
     '''
-    def __init__(self, 
-                 pupil: VectorialPolarPupil | VectorialCartesianPupil, 
+    def __init__(self,
+                 pupil: VectorialPolarPupil | VectorialCartesianPupil,
                  name: str = "pupil_aberrations"):
         self.pupil = pupil
 
@@ -247,25 +229,25 @@
         )
 
     def eval_pupil_at(self, sin_t: torch.Tensor, sin_t_max: float) -> torch.Tensor:
-        # to query the zernike aberrations, normalize the pupil coordinate 
+        # to query the zernike aberrations, normalize the pupil coordinate
         # by sin_t_max such that it spans the unit disk [0,1].
         # (the Pupil class operates in these normalized coordinates)
         return self.pupil.eval_field_at(sin_t / sin_t_max).squeeze()
 
     def eval_pupil_at_np(self, sin_t: np.ndarray, sin_t_max: float) -> np.ndarray:
-        # to query the zernike aberrations, normalize the pupil coordinate 
+        # to query the zernike aberrations, normalize the pupil coordinate
         # by sin_t_max such that it spans the unit disk [0,1].
         # (the Pupil class operates in these normalized coordinates)
         return self.pupil.eval_field_at_np(sin_t / sin_t_max).squeeze()
 
     def eval_PSF_at(self, kr: torch.Tensor, sin_t_max: float) -> torch.Tensor:
-        psf_coord = kr    
+        psf_coord = kr
         I0x, I0y, I1x, I1y, I2x, I2y = _J_integral_vector(
-            lambda sin_t: self.eval_pupil_at_np(sin_t, sin_t_max), 
+            lambda sin_t: self.eval_pupil_at_np(sin_t, sin_t_max),
             sin_t_max,
             psf_coord,
             )
-        
+
         return I0x, I0y, I1x, I1y, I2x, I2y
 
     def get_fields_as_polar(self, thetas: torch.Tensor, kxs: torch.Tensor, sin_t_max: float):
@@ -284,10 +266,10 @@
         return pupil_field.squeeze(), psf_field
 
     def get_fields_as_cartesian(self,
-                      s_x: torch.Tensor, 
-                      s_y: torch.Tensor, 
+                      s_x: torch.Tensor,
+                      s_y: torch.Tensor,
                       norm_x: torch.Tensor,
-                      norm_y: torch.Tensor, 
+                      norm_y: torch.Tensor,
                       sin_t_max: float,
                       ):
         '''
@@ -325,7 +307,7 @@
              I0y - I2x * sin_twophi + I2y * cos_twophi,
              -2j * (I1x * cos_phi + I1y * sin_phi)]
         )
-        
+
         return pupil_field, psf_field
 
 
@@ -381,23 +363,12 @@
 )
 
 
-<<<<<<< HEAD
-def _sp_integral(e_inf: Callable, max_pupil_coord: float, psf_coord_: torch.Tensor) -> torch.Tensor:
-    """
-=======
 def _J_integral_scalar(e_inf: Callable, max_pupil_coord: float, psf_coord_: torch.Tensor) -> torch.Tensor:
-    '''
->>>>>>> dd77d3c3
+    """
     Computes the PSF field using high-order quadrature. This function is used to generate
     ground truth/reference data against which the propagators are compared.
 
     Inputs:
-<<<<<<< HEAD
-        - e_inf: Callable. The pupil field function $e_inf(\sin{\theta})$. The provided function should
-                be directly parameterized by sin_theta.
-        - max_pupil_coord: float. The maximum value of the pupil coordinate, sin(theta_max).
-    """
-=======
     - e_inf: Callable. The pupil field function $e_inf(\sin{\theta})$. The provided function should
             be directly parameterized by sin_theta.
     - max_pupil_coord: float. The maximum value of the pupil coordinate, == sin(theta_max).
@@ -405,8 +376,7 @@
 
     Outputs:
     - PSF_field: torch.Tensor[n_psf,]. The evaluated PSF field.
-    '''
->>>>>>> dd77d3c3
+    """
     psf_coord = psf_coord_.numpy().flatten()
     out = psf_coord.copy() * 0.0
     for i in range(len(out)):
@@ -618,8 +588,8 @@
 class VectorPolarTester:
     @staticmethod
     def eval_error(
-        N: int, 
-        pupil: VectorialPolarPupil, 
+        N: int,
+        pupil: VectorialPolarPupil,
         plot: bool=False) -> Tuple[torch.Tensor, torch.Tensor, torch.Tensor]:
         '''
         Evaluate the approximation error of the computed PSF field using an aberrated pupil.
@@ -645,17 +615,17 @@
         prop  = VectorialPolarPropagator(
             pupil=pupil_,
             n_pix_psf=2 * (N - 1) + 1,
-            n_defocus=1, 
+            n_defocus=1,
             defocus_min=0,
-            defocus_max=0, 
+            defocus_max=0,
             fov=1e4,
-            envelope=None, 
-            apod_factor=False, 
+            envelope=None,
+            apod_factor=False,
             gibson_lanni=False)
-        
+
         far_fields, E_ref = test_case.get_fields_as_polar(
-            thetas=prop.thetas, 
-            kxs=prop.k * torch.linspace(-prop.fov / 2.0, prop.fov / 2.0, prop.n_pix_psf), 
+            thetas=prop.thetas,
+            kxs=prop.k * torch.linspace(-prop.fov / 2.0, prop.fov / 2.0, prop.n_pix_psf),
             sin_t_max=torch.sin(prop.thetas.max()).item())
 
         E_ref /= np.sqrt(prop.refractive_index)
@@ -684,8 +654,8 @@
             a default set of logspaced values from 2**3 to 2**8 is used.
         '''
         _plot_convergence(
-            lambda N: VectorPolarTester.eval_error(N, pupil)[0], 
-            Ns, 
+            lambda N: VectorPolarTester.eval_error(N, pupil)[0],
+            Ns,
             ord,
             label="Polar",
             method_order=4,
@@ -696,8 +666,8 @@
 class VectorCartesianTester:
     @staticmethod
     def eval_error(
-        N: int, 
-        pupil: VectorialCartesianPupil, 
+        N: int,
+        pupil: VectorialCartesianPupil,
         plot: bool=False) -> Tuple[torch.Tensor, torch.Tensor, torch.Tensor]:
         '''
         Evaluate the approximation error of the computed PSF field using an aberrated pupil.
@@ -719,19 +689,19 @@
             n_pix_pupil=Ngrid,
             device=pupil.device,
             zernike_coefficients=pupil.zernike_coefficients)
-        
+
         prop  = VectorialCartesianPropagator(
             pupil=pupil_,
             n_pix_psf=Ngrid,
-            n_defocus=1, 
+            n_defocus=1,
             defocus_min=0,
-            defocus_max=0, 
+            defocus_max=0,
             fov=1e4,
             sz_correction=True,
-            envelope=None, 
-            apod_factor=False, 
+            envelope=None,
+            apod_factor=False,
             gibson_lanni=False)
-        far_fields = pupil_.field        
+        far_fields = pupil_.field
 
         test_case = VectorPupilCase(
             VectorialPolarPupil(
@@ -740,7 +710,7 @@
                 n_pix_pupil=Ngrid,
                 device=pupil.device,
                 zernike_coefficients=pupil.zernike_coefficients))
-        
+
         _, E_ref = test_case.get_fields_as_cartesian(
                     s_x=prop.s_x * prop.s_max,
                     s_y=prop.s_x * prop.s_max,
@@ -776,8 +746,8 @@
             a default set of logspaced values from 2**3 to 2**8 is used.
         '''
         _plot_convergence(
-            lambda N: VectorCartesianTester.eval_error(N, pupil)[0], 
-            Ns, 
+            lambda N: VectorCartesianTester.eval_error(N, pupil)[0],
+            Ns,
             ord,
             label="Cartesian",
             method_order=2,
@@ -798,42 +768,12 @@
 
 
 def _plot_field_comparison(E: torch.Tensor, E_ref: torch.Tensor, E_err: torch.Tensor = None) -> None:
-<<<<<<< HEAD
-        if E_err is None:
-            E_err = (E - E_ref).abs()
-
-        plt.figure(figsize=(8,6.4))
-        plt.subplot(221)
-        plt.imshow(E.abs())
-        plt.title("Numeric")
-        plt.colorbar()
-
-        plt.subplot(222)
-        plt.title("Exact")
-        plt.imshow(E_ref.abs())
-        plt.colorbar()
-
-        plt.subplot(223)
-        plt.title(f"$L_1$: {_error_norm(E_err, 1):.2e},\n$L_2$: {_error_norm(E_err, 2):.2e},\n$L_\infty$: {_error_norm(E_err, torch.inf):.2e}")
-        plt.imshow(E_err)
-        plt.colorbar()
-
-        plt.subplot(224)
-        N = E.shape[0]
-        y = E[N//2].abs()
-        y_ref = E_ref[N//2].abs()
-        plt.semilogy((y - y_ref).abs())
-        plt.title(f"Avg. magnitude error: {(y - y_ref).abs().mean().item():.3e}")
-        plt.tight_layout()
-
-def _plot_convergence(error_vector_getter: Callable, Ns: List[int]=None, ord: int=1, label: str=None) -> None:
-=======
-    '''
+    """
     Helper function to compare the analytic PSF E field with its numerical approximation.
-    '''
+    """
     if E_err is None:
         E_err = (E - E_ref).abs()
-    
+
     plt.figure(figsize=(8,6.4))
     plt.subplot(221)
     plt.imshow(E.abs())
@@ -863,7 +803,6 @@
     '''
     Helper function to generate the error convergence plot.
     '''
->>>>>>> dd77d3c3
     if Ns is None:
         Ns = torch.unique(torch.logspace(2, 8, steps=20, base=2).to(torch.int32))
         Ns = 2 * (Ns // 2) + 1
