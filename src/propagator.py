import torch
import numpy as np
from abc import ABC, abstractmethod
from utils.czt import custom_ifft2

from utils.integrate import integrate_summation_rule
from torch.special import bessel_j0, bessel_j1
<<<<<<< HEAD
=======
from scipy.special import itj0y0

from integrators import trapezoid_rule, simpsons_rule, richard2_rule
from functorch import vmap
# # re-enable if gradients wrt Bessel term are required
# from bessel_ad import BesselJ0
# bessel_j0_ad = BesselJ0.apply
>>>>>>> 75017258


class Propagator(ABC):
    def __init__(self, pupil, n_pix_psf=128, device='cpu',
                 wavelength=632, NA=1.3, fov=2000, refractive_index=1.5, 
                 defocus_min=0, defocus_max=0, n_defocus=1,
                 apod_factor=False, envelope=None, 
                 gibson_lanni=False, z_p=1e3, n_s=1.3,
                 n_g=1.5, n_g0=1.5, t_g=170e3, t_g0=170e3, 
                 n_i=1.5, n_i0=1.5, t_i0=100e3):
        self.pupil = pupil
        
        self.n_pix_psf = n_pix_psf
        self.n_pix_pupil = pupil.n_pix_pupil
        self.device = device
        if self.device != pupil.device:
            print('Warning: device of propagator and pupil are not the same.')
            print('Pupil device: ', pupil.device)
            print('Propagator device: ', self.device)
            print('Setting propagator device to pupil device.')
            self.device = pupil.device

        # All distances are in nanometers
        self.wavelength = wavelength
        self.NA = NA
        self.fov = fov
        self.refractive_index = refractive_index

        self.defocus_min = defocus_min
        self.defocus_max = defocus_max
        self.n_defocus = n_defocus

        self.apod_factor = apod_factor
        self.envelope = envelope

        self.gibson_lanni = gibson_lanni
        self.z_p = z_p
        self.n_s = n_s
        self.n_g = n_g
        self.n_g0 = n_g0
        self.t_g = t_g
        self.t_g0 = t_g0
        self.n_i = n_i
        self.n_i0 = n_i0
        self.t_i0 = t_i0
        self.t_i = n_i * (t_g0/n_g0 + t_i0/n_i0 - t_g/n_g - z_p/n_s)

        self.field = None

    @abstractmethod
    def compute_focus_field(self):
        raise NotImplementedError

    
class ScalarCartesianPropagator(Propagator):
    def __init__(self, pupil, n_pix_psf=128, device='cpu',
                 wavelength=632, NA=0.9, fov=1000, refractive_index=1.5, 
                 defocus_min=0, defocus_max=0, n_defocus=1,
                 sz_correction=True, apod_factor=False, envelope=None, 
                 gibson_lanni=False, z_p=1e3, n_s=1.3,
                 n_g=1.5, n_g0=1.5, t_g=170e3, t_g0=170e3,
                 n_i=1.5, n_i0=1.5, t_i0=100e3):
        super().__init__(pupil=pupil, n_pix_psf=n_pix_psf, device=device,
                         wavelength=wavelength, NA=NA, fov=fov, refractive_index=refractive_index, 
                         defocus_min=defocus_min, defocus_max=defocus_max, n_defocus=n_defocus,
                         apod_factor=apod_factor, envelope=envelope, 
                         gibson_lanni=gibson_lanni, z_p=z_p, n_s=1.3,
                         n_g=n_g, n_g0=n_g0, t_g=t_g, t_g0=t_g0,
                         n_i=n_i, n_i0=n_i0, t_i0=t_i0)
        self.sz_correction = sz_correction
<<<<<<< HEAD
=======
        self.apod_factor = apod_factor  # we may want to add more options, sometimes we need to divide by sqrt(s_z)
        self.envelope = envelope        # for Gaussian envelope
>>>>>>> 75017258
        
         # Zoom factor to determine pixel size with custom FFT
        self.zoom_factor = 2 * self.NA * self.fov / self.wavelength \
             / self.refractive_index / self.n_pix_pupil

        # Compute coordinates s_x, s_y, s_z
        n_pix_pupil = self.pupil.n_pix_pupil
        x = torch.linspace(-1, 1, n_pix_pupil).to(self.device)
        s_x, s_y = torch.meshgrid(x, x, indexing='ij')
        s_z = torch.sqrt((1 - (self.NA/self.refractive_index)**2 * (s_x**2 + s_y**2)
                          ).clamp(min=0.001)).reshape(1, 1, n_pix_pupil, n_pix_pupil)

        # Precompute additional factors
        self.k = 2 * np.pi / self.wavelength
        self.correction_factor = torch.ones(1, 1, n_pix_pupil, n_pix_pupil
                                            ).to(torch.complex64).to(self.device)
        if self.sz_correction:
            self.correction_factor *= 1 / s_z
        if self.apod_factor:
            self.correction_factor *= torch.sqrt(s_z)
        if self.envelope is not None:
            self.correction_factor *= torch.exp(- (1-s_z**2) / self.envelope**2)
        if self.gibson_lanni:
            # computed following Eq. (3.45) of François Aguet's thesis
            sin_t = (self.NA / self.refractive_index * torch.sqrt(s_x**2 + s_y**2)).clamp(max=1)
            optical_path = self.z_p * torch.sqrt(self.n_s**2 - self.n_i**2 * sin_t**2) \
                            + self.t_i * torch.sqrt(self.n_i**2 - self.n_i**2 * sin_t**2) \
                            - self.t_i0 * torch.sqrt(self.n_i0**2 - self.n_i**2 * sin_t**2) \
                            + self.t_g * torch.sqrt(self.n_g**2 - self.n_i**2 * sin_t**2) \
                            - self.t_g0 * torch.sqrt(self.n_g0**2 - self.n_i**2 * sin_t**2)
            self.correction_factor *= torch.exp(1j * self.k * optical_path)
        defocus_range = torch.linspace(self.defocus_min, self.defocus_max, self.n_defocus
                                       ).reshape(-1, 1, 1, 1).to(self.device)
        self.defocus_filters = torch.exp(1j * self.k * s_z * defocus_range)

    def compute_focus_field(self):
        self.field = custom_ifft2(self.pupil.field * self.correction_factor * self.defocus_filters, 
                                  shape_out=(self.n_pix_psf, self.n_pix_psf), 
                                  k_start=-self.zoom_factor*np.pi, 
                                  k_end=self.zoom_factor*np.pi, 
                                  norm='backward', fftshift_input=True, include_end=True) * \
                                    (2 * self.NA / self.refractive_index / self.n_pix_pupil)**2
        return self.field / (2 * np.pi) / np.sqrt(self.refractive_index)

class ScalarPolarPropagator(Propagator):
    def __init__(self, pupil, n_pix_psf=128, device='cpu',
                 wavelength=632, NA=0.9, fov=1000, refractive_index=1.5,
                 defocus_min=0, defocus_max=0, n_defocus=1,
<<<<<<< HEAD
                 apod_factor=False, envelope=None, 
                 gibson_lanni=False, z_p=1e3, n_s=1.3, 
                 n_g=1.5, n_g0=1.5, t_g=170e3, t_g0=170e3,
                 n_i=1.5, n_i0=1.5, t_i0=100e3):
=======
                 apod_factor=False, envelope=None, quadrature_rule=simpsons_rule):
>>>>>>> 75017258
        super().__init__(pupil=pupil, n_pix_psf=n_pix_psf, device=device,
                         wavelength=wavelength, NA=NA, fov=fov, refractive_index=refractive_index,
                         defocus_min=defocus_min, defocus_max=defocus_max, n_defocus=n_defocus, 
                         apod_factor=apod_factor, envelope=envelope, 
                         gibson_lanni=gibson_lanni, z_p=z_p, n_s=n_s,
                         n_g=n_g, n_g0=n_g0, t_g=t_g, t_g0=t_g0,
                         n_i=n_i, n_i0=n_i0, t_i0=t_i0)
        
        # PSF coordinates
        x = torch.linspace(-self.fov/2, self.fov/2, self.n_pix_psf)
        xx, yy = torch.meshgrid(x, x, indexing='ij')
        rr = torch.sqrt(xx ** 2 + yy ** 2).unsqueeze(0).unsqueeze(0).to(self.device)
        r_unique, rr_indices = torch.unique(rr, return_inverse=True)
        self.rs = r_unique.to(self.device)
        self.rr_indices = rr_indices.squeeze().to(self.device)

        # Pupil coordinates
<<<<<<< HEAD
        self.theta_max = np.arcsin(self.NA / self.refractive_index)
        theta = torch.linspace(0, self.theta_max, self.n_pix_pupil).to(self.device)

        # Precompute additional factors
        self.k = 2 * np.pi / self.wavelength
        self.sin_t = torch.reshape(torch.sin(theta), (1, 1, 1, 1, -1))
        cos_t = torch.reshape(torch.cos(theta), (1, 1, 1, 1, -1))
        defocus_range = torch.linspace(self.defocus_min, self.defocus_max, self.n_defocus
                                       ).reshape(-1, 1, 1, 1, 1).to(self.device)
        self.defocus_filters = torch.exp(1j * self.k * defocus_range * cos_t)
        correction_factor = torch.ones(1, 1, 1, 1, self.n_pix_pupil).to(torch.complex64)
        if self.apod_factor:
            correction_factor *= torch.sqrt(cos_t)
        if self.envelope is not None:
            correction_factor *= torch.exp(- self.sin_t**2 / self.envelope**2)
        if self.gibson_lanni:
            # computed following Eq. (3.45) of François Aguet's thesis
            optical_path = self.z_p * torch.sqrt(self.n_s**2 - self.n_i**2 * self.sin_t**2) \
                            + self.t_i * torch.sqrt(self.n_i**2 - self.n_i**2 * self.sin_t**2) \
                            - self.t_i0 * torch.sqrt(self.n_i0**2 - self.n_i**2 * self.sin_t**2) \
                            + self.t_g * torch.sqrt(self.n_g**2 - self.n_i**2 * self.sin_t**2) \
                            - self.t_g0 * torch.sqrt(self.n_g0**2 - self.n_i**2 * self.sin_t**2)
            correction_factor *= torch.exp(1j * self.k * optical_path)
=======
        # TODO: number of pixels in pupil (== gridsize of integration domain) should be driven
        # by the integration method and its required accuracy, not set a-priori
        # TODO: ideally, pupil should be described by a *continuous function* that allows us to query its
        # value at any value of `theta`
        theta_max = np.arcsin(self.NA)
        num_thetas = self.n_pix_pupil
        thetas = torch.linspace(0, theta_max, num_thetas)
        dtheta = theta_max / (num_thetas - 1)
        self.thetas = thetas.to(self.device)
        self.dtheta = dtheta

        # Precompute additional factors
        self.k = 2.0 * np.pi / self.wavelength
        sin_t, cos_t = torch.sin(thetas), torch.cos(thetas)
        defocus_range = torch.linspace(self.defocus_min, self.defocus_max, self.n_defocus)
        self.defocus_filters = torch.exp(1j * self.k * defocus_range[:,None] * cos_t[None,:]).to(self.device)   # [n_defocus, n_thetas]

        correction_factor = torch.ones(num_thetas)
        if self.apod_factor:
            correction_factor *= torch.sqrt(cos_t)
        if self.envelope is not None:
            correction_factor *= torch.exp(-(sin_t / self.envelope) ** 2)
>>>>>>> 75017258
        self.correction_factor = correction_factor.to(self.device)
        self.quadrature_rule = quadrature_rule

    def compute_focus_field(self):
<<<<<<< HEAD
        self.field = torch.sum(
            self.pupil.field.unsqueeze(-2).unsqueeze(-2) *
            bessel_j0(self.k * self.r * self.sin_t) *
            self.sin_t * self.defocus_filters * self.correction_factor
            , dim=-1) * self.theta_max / self.n_pix_pupil / np.sqrt(self.refractive_index)
        return self.field
=======
        # argument shapes:
        # self.thetas,            [n_thetas, ]
        # self.dtheta,            float
        # self.rs,                [n_radii, ]
        # self.correction_factor  [n_thetas, ]

        sin_t = torch.sin(self.thetas) # [n_thetas, ]
        far_fields = self.pupil.field.squeeze()   # [n_defocus=1, channels=1, n_thetas] ==> [n_thetas, ]
        
        # bessel function evaluations are expensive and can be computed independently from defocus
        J_evals = bessel_j0(self.k * self.rs[None,:] * sin_t[:,None])    # [n_theta, n_radii]

        # compute PSF field; handle defocus via batching with vmap()
        batched_compute_field_at_defocus = vmap(self.compute_field_at_defocus, in_dims=(0, None, None, None))
        fields = batched_compute_field_at_defocus(self.defocus_filters, J_evals, far_fields, sin_t)
        return fields

    def compute_field_at_defocus(self, defocus_term, J_evals, far_fields, sin_t):
        # compute E(r) for a list of unique radii values
        integrand = J_evals * (far_fields * defocus_term * self.correction_factor * sin_t)[:,None]  # [n_theta, n_radii]
        field = self.quadrature_rule(integrand, self.dtheta)
        # scatter the radial evaluations of E(r) onto the xy image grid
        field = field[self.rr_indices].unsqueeze(0)       # [n_channels=1, size_x, size_y]
        return field
    
    def test_compute_field_tc1(self):
        sin_t = torch.sin(self.thetas)
        J_evals = bessel_j0(self.k * self.rs[None,:] * sin_t[:,None])
        # MODIFICATION FOR TEST CASE: put r**2 factor in integrand
        J_evals *= self.rs[None,:] ** 2
        # MODIFICATION FOR TEST CASE: far field corresponding to analytic solution
        far_fields = self.k ** 2 * torch.cos(self.thetas)

        fields = torch.zeros_like(self.rr_indices, dtype=torch.complex64)
        fields_sol = torch.zeros_like(fields, dtype=torch.complex64)
        # for i in range(len(self.defocus_filters)):
        #     defocus_term = self.defocus_filters[i]
        # MODIFICATION FOR TEST CASE: drop defocus and correction (apod + envelope) terms
        integrand = J_evals * (far_fields * sin_t)[:,None]
        field = self.quadrature_rule(integrand, self.dtheta)
        fields[0] = field[self.rr_indices]

        sol_arg = self.k * self.rs * self.NA    # NA == torch.sin(self.theta_max)
        field_sol = sol_arg * bessel_j1(sol_arg)
        fields_sol[0] = field_sol[self.rr_indices]

        return fields, fields_sol

    def test_compute_field_tc2(self):
        sin_t = torch.sin(self.thetas)
        J_evals = bessel_j0(self.k * self.rs[None,:] * sin_t[:,None])
        # MODIFICATION FOR TEST CASE: put `r` factor in integrand
        J_evals *= self.rs[None,:]
        # MODIFICATION FOR TEST CASE: far field corresponding to analytic solution
        far_fields = self.k * torch.cos(self.thetas)

        fields = torch.zeros_like(self.rr_indices, dtype=torch.complex64)
        fields_sol = torch.zeros_like(fields, dtype=torch.complex64)
        # MODIFICATION FOR TEST CASE: drop defocus and correction (apod + envelope) terms
        # MODIFICATION FOR TEST CASE: far field cancels the `sin(t)` term in the integrand
        integrand = J_evals * (far_fields)[:,None]
        field = self.quadrature_rule(integrand, self.dtheta)
        fields[0] = field[self.rr_indices]

        sol_arg = self.k * self.rs * self.NA    # NA == torch.sin(self.theta_max)
        field_sol = torch.tensor(itj0y0(sol_arg.numpy())[0], dtype=torch.complex64).to(self.device)
        fields_sol[0] = field_sol[self.rr_indices]

        return fields, fields_sol




>>>>>>> 75017258


class VectorialPolarPropagator(Propagator):
    def __init__(self, pupil, n_pix_psf=128, device='cpu',
                 wavelength=632, NA=0.9, fov=1000, refractive_index=1.5,
                 defocus_min=0, defocus_max=0, n_defocus=1,
                 apod_factor=False, envelope=None,
                 gibson_lanni=False, z_p=1e3, n_s=1.3,
                 n_g=1.5, n_g0=1.5, t_g=170e3, t_g0=170e3,
                 n_i=1.5, n_i0=1.5, t_i0=100e3):
        super().__init__(pupil=pupil, n_pix_psf=n_pix_psf, device=device,
                         wavelength=wavelength, NA=NA, fov=fov, refractive_index=refractive_index,
                         defocus_min=defocus_min, defocus_max=defocus_max, n_defocus=n_defocus,
                         apod_factor=apod_factor, envelope=envelope,
                         gibson_lanni=gibson_lanni, z_p=z_p, n_s=n_s,
                         n_g=n_g, n_g0=n_g0, t_g=t_g, t_g0=t_g0,
                         n_i=n_i, n_i0=n_i0, t_i0=t_i0)

        # PSF coordinates
        x = torch.linspace(-self.fov / 2, self.fov / 2, self.n_pix_psf)
        xx, yy = torch.meshgrid(x, x, indexing='ij')
        self.r = torch.sqrt(xx ** 2 + yy ** 2).unsqueeze(0).unsqueeze(0).unsqueeze(-1).to(self.device)
        self.varphi = torch.atan2(yy, xx)

        # Pupil coordinates
        self.theta_max = np.arcsin(self.NA / self.refractive_index)
        theta = torch.linspace(0, self.theta_max, self.n_pix_pupil).to(self.device)

        # Precompute additional factors
        self.k = 2 * np.pi / self.wavelength
        self.sin_t = torch.reshape(torch.sin(theta), (1, 1, 1, 1, -1))
        self.cos_t = torch.reshape(torch.cos(theta), (1, 1, 1, 1, -1))
        defocus_range = torch.linspace(self.defocus_min, self.defocus_max, self.n_defocus
                                       ).reshape(-1, 1, 1, 1, 1).to(self.device)
        self.defocus_filters = torch.exp(1j * self.k * defocus_range * self.cos_t)
        correction_factor = torch.ones(1, 1, 1, 1, self.n_pix_pupil).to(torch.complex64)
        if self.apod_factor:
            correction_factor *= torch.sqrt(self.cos_t)
        # to be verified for the vectorial case
        if self.envelope is not None:
            correction_factor *= torch.exp(- self.sin_t ** 2 / self.envelope ** 2)
        self.correction_factor = correction_factor.to(self.device)

    def compute_focus_field(self):
        # multiplicative scalar factor to be verified for the vectorial case

        i0 = torch.sum(
            self.pupil.field.unsqueeze(-2).unsqueeze(-2) *
            bessel_j0(self.k * self.r * self.sin_t) *
            self.sin_t * (self.cos_t + 1) * self.defocus_filters
            , dim=-1) * self.theta_max / self.n_pix_pupil / np.sqrt(self.refractive_index)
        i1 = torch.sum(
            self.pupil.field.unsqueeze(-2).unsqueeze(-2) *
            bessel_j1(self.k * self.r * self.sin_t) *
            self.sin_t ** 2 * self.defocus_filters
            , dim=-1) * self.theta_max / self.n_pix_pupil / np.sqrt(self.refractive_index)
        i2 = torch.sum(
            self.pupil.field.unsqueeze(-2).unsqueeze(-2) *
            self.bessel_j2(self.k * self.r * self.sin_t) *
            self.sin_t * (self.cos_t - 1) * self.defocus_filters
            , dim=-1) * self.theta_max / self.n_pix_pupil / np.sqrt(self.refractive_index)

        self.field = torch.stack((i0[:, 0, :, :] + i2[:, 0, :, :] * torch.cos(2 * self.varphi) + i2[:, 1, :, :] * torch.sin(2 * self.varphi),
                                 i2[:, 0, :, :] * torch.sin(2 * self.varphi) + i0[:, 1, :, :] - i2[:, 1, :, :] * torch.cos(2 * self.varphi),
                                 -2 * 1j * i1[:, 0, :, :] * torch.cos(self.varphi) - 2 * 1j * i1[:, 1, :, :] * torch.sin(self.varphi)), dim=1)

        return self.field

    @staticmethod
    def bessel_j2(r):
        eps = 1e-10
        return 2 * bessel_j1(r) / (r+eps) - bessel_j0(r)<|MERGE_RESOLUTION|>--- conflicted
+++ resolved
@@ -5,8 +5,6 @@
 
 from utils.integrate import integrate_summation_rule
 from torch.special import bessel_j0, bessel_j1
-<<<<<<< HEAD
-=======
 from scipy.special import itj0y0
 
 from integrators import trapezoid_rule, simpsons_rule, richard2_rule
@@ -14,7 +12,6 @@
 # # re-enable if gradients wrt Bessel term are required
 # from bessel_ad import BesselJ0
 # bessel_j0_ad = BesselJ0.apply
->>>>>>> 75017258
 
 
 class Propagator(ABC):
@@ -85,11 +82,6 @@
                          n_g=n_g, n_g0=n_g0, t_g=t_g, t_g0=t_g0,
                          n_i=n_i, n_i0=n_i0, t_i0=t_i0)
         self.sz_correction = sz_correction
-<<<<<<< HEAD
-=======
-        self.apod_factor = apod_factor  # we may want to add more options, sometimes we need to divide by sqrt(s_z)
-        self.envelope = envelope        # for Gaussian envelope
->>>>>>> 75017258
         
          # Zoom factor to determine pixel size with custom FFT
         self.zoom_factor = 2 * self.NA * self.fov / self.wavelength \
@@ -131,21 +123,19 @@
                                   k_start=-self.zoom_factor*np.pi, 
                                   k_end=self.zoom_factor*np.pi, 
                                   norm='backward', fftshift_input=True, include_end=True) * \
-                                    (2 * self.NA / self.refractive_index / self.n_pix_pupil)**2
-        return self.field / (2 * np.pi) / np.sqrt(self.refractive_index)
+                                    (2 * self.NA / self.n_pix_pupil)**2
+        return self.field / (2 * np.pi)
+
 
 class ScalarPolarPropagator(Propagator):
     def __init__(self, pupil, n_pix_psf=128, device='cpu',
                  wavelength=632, NA=0.9, fov=1000, refractive_index=1.5,
                  defocus_min=0, defocus_max=0, n_defocus=1,
-<<<<<<< HEAD
-                 apod_factor=False, envelope=None, 
+                 apod_factor=False, envelope=None,  
                  gibson_lanni=False, z_p=1e3, n_s=1.3, 
                  n_g=1.5, n_g0=1.5, t_g=170e3, t_g0=170e3,
-                 n_i=1.5, n_i0=1.5, t_i0=100e3):
-=======
-                 apod_factor=False, envelope=None, quadrature_rule=simpsons_rule):
->>>>>>> 75017258
+                 n_i=1.5, n_i0=1.5, t_i0=100e3, 
+                 quadrature_rule=simpsons_rule):
         super().__init__(pupil=pupil, n_pix_psf=n_pix_psf, device=device,
                          wavelength=wavelength, NA=NA, fov=fov, refractive_index=refractive_index,
                          defocus_min=defocus_min, defocus_max=defocus_max, n_defocus=n_defocus, 
@@ -163,22 +153,28 @@
         self.rr_indices = rr_indices.squeeze().to(self.device)
 
         # Pupil coordinates
-<<<<<<< HEAD
-        self.theta_max = np.arcsin(self.NA / self.refractive_index)
-        theta = torch.linspace(0, self.theta_max, self.n_pix_pupil).to(self.device)
+        # TODO: number of pixels in pupil (== gridsize of integration domain) should be driven
+        # by the integration method and its required accuracy, not set a-priori
+        # TODO: ideally, pupil should be described by a *continuous function* that allows us to query its
+        # value at any value of `theta`
+        theta_max = np.arcsin(self.NA / self.refractive_index)
+        num_thetas = self.n_pix_pupil
+        thetas = torch.linspace(0, theta_max, num_thetas)
+        dtheta = theta_max / (num_thetas - 1)
+        self.thetas = thetas.to(self.device)
+        self.dtheta = dtheta
 
         # Precompute additional factors
-        self.k = 2 * np.pi / self.wavelength
-        self.sin_t = torch.reshape(torch.sin(theta), (1, 1, 1, 1, -1))
-        cos_t = torch.reshape(torch.cos(theta), (1, 1, 1, 1, -1))
-        defocus_range = torch.linspace(self.defocus_min, self.defocus_max, self.n_defocus
-                                       ).reshape(-1, 1, 1, 1, 1).to(self.device)
-        self.defocus_filters = torch.exp(1j * self.k * defocus_range * cos_t)
-        correction_factor = torch.ones(1, 1, 1, 1, self.n_pix_pupil).to(torch.complex64)
+        self.k = 2.0 * np.pi / self.wavelength
+        sin_t, cos_t = torch.sin(thetas), torch.cos(thetas)
+        defocus_range = torch.linspace(self.defocus_min, self.defocus_max, self.n_defocus)
+        self.defocus_filters = torch.exp(1j * self.k * defocus_range[:,None] * cos_t[None,:]).to(self.device)   # [n_defocus, n_thetas]
+
+        correction_factor = torch.ones(num_thetas)
         if self.apod_factor:
             correction_factor *= torch.sqrt(cos_t)
         if self.envelope is not None:
-            correction_factor *= torch.exp(- self.sin_t**2 / self.envelope**2)
+            correction_factor *= torch.exp(-(sin_t / self.envelope) ** 2)
         if self.gibson_lanni:
             # computed following Eq. (3.45) of François Aguet's thesis
             optical_path = self.z_p * torch.sqrt(self.n_s**2 - self.n_i**2 * self.sin_t**2) \
@@ -187,42 +183,10 @@
                             + self.t_g * torch.sqrt(self.n_g**2 - self.n_i**2 * self.sin_t**2) \
                             - self.t_g0 * torch.sqrt(self.n_g0**2 - self.n_i**2 * self.sin_t**2)
             correction_factor *= torch.exp(1j * self.k * optical_path)
-=======
-        # TODO: number of pixels in pupil (== gridsize of integration domain) should be driven
-        # by the integration method and its required accuracy, not set a-priori
-        # TODO: ideally, pupil should be described by a *continuous function* that allows us to query its
-        # value at any value of `theta`
-        theta_max = np.arcsin(self.NA)
-        num_thetas = self.n_pix_pupil
-        thetas = torch.linspace(0, theta_max, num_thetas)
-        dtheta = theta_max / (num_thetas - 1)
-        self.thetas = thetas.to(self.device)
-        self.dtheta = dtheta
-
-        # Precompute additional factors
-        self.k = 2.0 * np.pi / self.wavelength
-        sin_t, cos_t = torch.sin(thetas), torch.cos(thetas)
-        defocus_range = torch.linspace(self.defocus_min, self.defocus_max, self.n_defocus)
-        self.defocus_filters = torch.exp(1j * self.k * defocus_range[:,None] * cos_t[None,:]).to(self.device)   # [n_defocus, n_thetas]
-
-        correction_factor = torch.ones(num_thetas)
-        if self.apod_factor:
-            correction_factor *= torch.sqrt(cos_t)
-        if self.envelope is not None:
-            correction_factor *= torch.exp(-(sin_t / self.envelope) ** 2)
->>>>>>> 75017258
         self.correction_factor = correction_factor.to(self.device)
         self.quadrature_rule = quadrature_rule
 
     def compute_focus_field(self):
-<<<<<<< HEAD
-        self.field = torch.sum(
-            self.pupil.field.unsqueeze(-2).unsqueeze(-2) *
-            bessel_j0(self.k * self.r * self.sin_t) *
-            self.sin_t * self.defocus_filters * self.correction_factor
-            , dim=-1) * self.theta_max / self.n_pix_pupil / np.sqrt(self.refractive_index)
-        return self.field
-=======
         # argument shapes:
         # self.thetas,            [n_thetas, ]
         # self.dtheta,            float
@@ -296,7 +260,6 @@
 
 
 
->>>>>>> 75017258
 
 
 class VectorialPolarPropagator(Propagator):
@@ -324,6 +287,16 @@
         # Pupil coordinates
         self.theta_max = np.arcsin(self.NA / self.refractive_index)
         theta = torch.linspace(0, self.theta_max, self.n_pix_pupil).to(self.device)
+        # TODO: number of pixels in pupil (== gridsize of integration domain) should be driven
+        # by the integration method and its required accuracy, not set a-priori
+        # TODO: ideally, pupil should be described by a *continuous function* that allows us to query its
+        # value at any value of `theta`
+        theta_max = np.arcsin(self.NA)
+        num_thetas = self.n_pix_pupil
+        thetas = torch.linspace(0, theta_max, num_thetas)
+        dtheta = theta_max / (num_thetas - 1)
+        self.thetas = thetas.to(self.device)
+        self.dtheta = dtheta
 
         # Precompute additional factors
         self.k = 2 * np.pi / self.wavelength
