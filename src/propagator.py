import torch
import numpy as np
from abc import ABC, abstractmethod
from utils.czt import custom_ifft2

from torch.special import bessel_j0, bessel_j1
from scipy.special import itj0y0

from integrators import trapezoid_rule, simpsons_rule, richard2_rule
from functorch import vmap
# # re-enable if gradients wrt Bessel term are required
# from bessel_ad import BesselJ0
# bessel_j0_ad = BesselJ0.apply


class Propagator(ABC):
    def __init__(self, pupil, n_pix_psf=128, device='cpu',
                 wavelength=632, NA=1.3, fov=2000, refractive_index=1.5, 
                 defocus_min=0, defocus_max=0, n_defocus=1,
                 apod_factor=False, envelope=None, 
                 gibson_lanni=False, z_p=1e3, n_s=1.3,
                 n_g=1.5, n_g0=1.5, t_g=170e3, t_g0=170e3, 
                 n_i=1.5, t_i0=100e3):
        self.pupil = pupil
        
        self.n_pix_psf = n_pix_psf
        self.n_pix_pupil = pupil.n_pix_pupil
        self.device = device
        if self.device != pupil.device:
            print('Warning: device of propagator and pupil are not the same.')
            print('Pupil device: ', pupil.device)
            print('Propagator device: ', self.device)
            print('Setting propagator device to pupil device.')
            self.device = pupil.device

        # All distances are in nanometers
        self.wavelength = wavelength
        self.NA = NA
        self.fov = fov
        self.refractive_index = refractive_index

        self.defocus_min = defocus_min
        self.defocus_max = defocus_max
        self.n_defocus = n_defocus

        self.apod_factor = apod_factor
        self.envelope = envelope

        self.gibson_lanni = gibson_lanni
        self.z_p = z_p
        self.n_s = n_s
        self.n_g = n_g
        self.n_g0 = n_g0
        self.t_g = t_g
        self.t_g0 = t_g0
        self.n_i = n_i
        self.n_i0 = refractive_index
        self.t_i0 = t_i0
        self.t_i = n_i * (t_g0/n_g0 + t_i0/self.n_i0 - t_g/n_g - z_p/n_s)

        self.field = None

    @abstractmethod
    def compute_focus_field(self):
        raise NotImplementedError


<<<<<<< HEAD
from torch.fft import fftfreq, fftshift

    
=======
>>>>>>> adf77f18
class ScalarCartesianPropagator(Propagator):
    def __init__(self, pupil, n_pix_psf=128, device='cpu',
                 wavelength=632, NA=0.9, fov=1000, refractive_index=1.5, 
                 defocus_min=0, defocus_max=0, n_defocus=1,
                 sz_correction=True, apod_factor=False, envelope=None, 
                 gibson_lanni=False, z_p=1e3, n_s=1.3,
                 n_g=1.5, n_g0=1.5, t_g=170e3, t_g0=170e3,
                 n_i=1.5, t_i0=100e3):
        super().__init__(pupil=pupil, n_pix_psf=n_pix_psf, device=device,
                         wavelength=wavelength, NA=NA, fov=fov, refractive_index=refractive_index, 
                         defocus_min=defocus_min, defocus_max=defocus_max, n_defocus=n_defocus,
                         apod_factor=apod_factor, envelope=envelope, 
                         gibson_lanni=gibson_lanni, z_p=z_p, n_s=n_s,
                         n_g=n_g, n_g0=n_g0, t_g=t_g, t_g0=t_g0,
                         n_i=n_i, t_i0=t_i0)
        self.sz_correction = sz_correction
        
         # Zoom factor to determine pixel size with custom FFT
        self.zoom_factor = 2 * self.NA * self.fov / self.wavelength \
             / self.refractive_index / (self.n_pix_pupil - 1)           # CHANGE: DIVIDE BY N-1 INSTEAD OF N

        # Compute coordinates s_x, s_y, s_z
        n_pix_pupil = self.pupil.n_pix_pupil
        s_x = torch.linspace(-1, 1, n_pix_pupil).to(self.device)
        s_xx, s_yy = torch.meshgrid(s_x, s_x, indexing='ij')
        s_zz = torch.sqrt((1 - (self.NA/self.refractive_index)**2 * (s_xx**2 + s_yy**2)
                          ).clamp(min=0.001)).reshape(1, 1, n_pix_pupil, n_pix_pupil)

        # Precompute additional factors
        self.k = 2 * np.pi / self.wavelength
        self.correction_factor = torch.ones(1, 1, n_pix_pupil, n_pix_pupil
                                            ).to(torch.complex64).to(self.device)
        if self.sz_correction:
            self.correction_factor *= 1 / s_zz
        if self.apod_factor:
            self.correction_factor *= torch.sqrt(s_zz)
        if self.envelope is not None:
            self.correction_factor *= torch.exp(- (1-s_zz**2) / self.envelope**2)
        if self.gibson_lanni:
            # computed following Eq. (3.45) of François Aguet's thesis
            sin_t = (self.NA / self.refractive_index * torch.sqrt(s_xx**2 + s_yy**2)).clamp(max=1)
            optical_path = self.z_p * torch.sqrt(self.n_s**2 - self.n_i**2 * sin_t**2) \
                            + self.t_i * torch.sqrt(self.n_i**2 - self.n_i**2 * sin_t**2) \
                            - self.t_i0 * torch.sqrt(self.n_i0**2 - self.n_i**2 * sin_t**2) \
                            + self.t_g * torch.sqrt(self.n_g**2 - self.n_i**2 * sin_t**2) \
                            - self.t_g0 * torch.sqrt(self.n_g0**2 - self.n_i**2 * sin_t**2)
            self.correction_factor *= torch.exp(1j * self.k * optical_path)
        defocus_range = torch.linspace(self.defocus_min, self.defocus_max, self.n_defocus
                                       ).reshape(-1, 1, 1, 1).to(self.device)
        self.defocus_filters = torch.exp(1j * self.k * s_zz * defocus_range)

        self.s_x = s_x
        self.s_max = torch.tensor(self.NA / self.refractive_index)

        ds = s_x[1] - s_x[0]
        self.ds = ds
        
        k_range_fft = 1.0 / ds
        k_start = -self.zoom_factor * np.pi
        k_end   =  self.zoom_factor * np.pi
        x = torch.linspace(k_start, k_end, self.n_pix_pupil) / (2.0 * torch.pi) * k_range_fft
        self.x = x


    def compute_focus_field(self):
        self.field = custom_ifft2(self.pupil.field * self.correction_factor * self.defocus_filters, 
                                  shape_out=(self.n_pix_psf, self.n_pix_psf), 
                                  k_start=-self.zoom_factor*np.pi, 
                                  k_end=self.zoom_factor*np.pi, 
                                  norm='backward', fftshift_input=True, include_end=True) * \
                                    (2 * self.NA / self.n_pix_pupil)**2
        return self.field / (2 * np.pi)


    def _compute_PSF_for_far_field(self, far_fields):
        self.field = custom_ifft2(far_fields * self.correction_factor * self.defocus_filters, 
                                  shape_out=(self.n_pix_psf, self.n_pix_psf), 
                                  k_start  = -self.zoom_factor * np.pi, 
                                  k_end    =  self.zoom_factor * np.pi, 
                                  norm='backward', 
                                  fftshift_input=True, 
                                  include_end=True) \
                                      * self.ds ** 2    # CHANGE: different scale factor
        
        return self.field / (2 * np.pi)

    def compute_focus_field_tc1(self):
        '''
        Test case using analytic 2D FFT/Hankel transform solution. If the pupil-domain function f(sx,sy) is:
        
            f(sx,sy) = (sx ** 2 + sy ** 2 < s_max ** 2) ? 1.0 : 0.0
        
        The resulting Fourier Transform, F(x, y), should be:

            F(x, y) = s_max / (2 * pi * ||rho||) * J1(2 * pi * ||rho|| * s_max)

        This requires setting e_inf(x,y) such that:

            e_inf(sx, sy) / sz * exp(i * k * sz * z) == step(||s|| - s_max)

        '''
        s_xx, s_yy = torch.meshgrid(self.s_x, self.s_x, indexing='ij')
        R = 0.5
        e_inf = torch.where((s_xx ** 2 + s_yy ** 2) <= R ** 2, 1.0, 0.0)

        xx, yy = torch.meshgrid(self.x, self.x, indexing='ij')
        rr = torch.sqrt(xx ** 2 + yy ** 2)
        field_sol = R / (2.0 * np.pi * rr) * bessel_j1(2.0 * np.pi * rr * R)

        # self.field = custom_ifft2(e_inf, #  * self.correction_factor * self.defocus_filters, 
        #                           shape_out=(self.n_pix_psf, self.n_pix_psf), 
        #                           k_start  = -self.zoom_factor * np.pi, 
        #                           k_end    =  self.zoom_factor * np.pi, 
        #                           norm='backward', 
        #                           fftshift_input=True, 
        #                           include_end=True) \
        #                               * self.ds ** 2    # CHANGE: different scale factor
        # return self.field / (2 * np.pi), field_sol

        field = self._compute_PSF_for_far_field(e_inf).squeeze()
        
        return field, field_sol

    def compute_focus_field_tc2(self):
        s_xx, s_yy = torch.meshgrid(self.s_x, self.s_x, indexing='ij')
        alpha = 10.0
        e_inf = torch.exp(-alpha * torch.sqrt(s_xx ** 2 + s_yy ** 2))

        N = self.n_pix_pupil

        ds = self.s_x[1] - self.s_x[0]
        k_range_fft = 1.0 / ds
        k_start = -self.zoom_factor * np.pi
        k_end   =  self.zoom_factor * np.pi
        xs = torch.linspace(k_start, k_end, N) / (2.0 * torch.pi) * k_range_fft
        xx, yy = torch.meshgrid(xs, xs, indexing='ij')
        rr = torch.sqrt(xx ** 2 + yy ** 2)
        field_sol = 1.0 / (1.0 + (2 * torch.pi * rr / alpha) ** 2) ** 1.5 / alpha ** 2

        self.field = custom_ifft2(e_inf, #  * self.correction_factor * self.defocus_filters, 
                                  shape_out=(self.n_pix_psf, self.n_pix_psf), 
                                  k_start  = k_start, 
                                  k_end    = k_end, 
                                  norm='backward', 
                                  fftshift_input=True, 
                                  include_end=True) \
                                      * ds ** 2    # CHANGE: different scale factor
        
        return self.field / (2 * np.pi), field_sol


class ScalarPolarPropagator(Propagator):
    def __init__(self, pupil, n_pix_psf=128, device='cpu',
                 wavelength=632, NA=0.9, fov=1000, refractive_index=1.5,
                 defocus_min=0, defocus_max=0, n_defocus=1,
                 apod_factor=False, envelope=None,  
                 gibson_lanni=False, z_p=1e3, n_s=1.3, 
                 n_g=1.5, n_g0=1.5, t_g=170e3, t_g0=170e3,
                 n_i=1.5, t_i0=100e3, 
                 quadrature_rule=simpsons_rule):
        super().__init__(pupil=pupil, n_pix_psf=n_pix_psf, device=device,
                         wavelength=wavelength, NA=NA, fov=fov, refractive_index=refractive_index,
                         defocus_min=defocus_min, defocus_max=defocus_max, n_defocus=n_defocus, 
                         apod_factor=apod_factor, envelope=envelope, 
                         gibson_lanni=gibson_lanni, z_p=z_p, n_s=n_s,
                         n_g=n_g, n_g0=n_g0, t_g=t_g, t_g0=t_g0,
                         n_i=n_i, t_i0=t_i0)
        
        # PSF coordinates
        x = torch.linspace(-self.fov/2, self.fov/2, self.n_pix_psf)
        xx, yy = torch.meshgrid(x, x, indexing='ij')
        rr = torch.sqrt(xx ** 2 + yy ** 2)
        r_unique, rr_indices = torch.unique(rr, return_inverse=True)
        self.rs = r_unique.to(self.device)  # compute minimal number of points
        self.rr_indices = rr_indices.to(self.device)  # to invert

        # Pupil coordinates
        theta_max = np.arcsin(self.NA / self.refractive_index)
        self.thetas = torch.linspace(0, theta_max, self.n_pix_pupil).to(self.device)
        self.dtheta = theta_max / (self.n_pix_pupil - 1)

        # Precompute additional factors
        self.k = 2.0 * np.pi / self.wavelength
        sin_t, cos_t = torch.sin(self.thetas), torch.cos(self.thetas)
        defocus_range = torch.linspace(self.defocus_min, self.defocus_max, self.n_defocus)
        self.defocus_filters = torch.exp(1j * self.k * defocus_range[:,None] * cos_t[None,:]).to(self.device)   # [n_defocus, n_thetas]

        correction_factor = torch.ones(self.n_pix_pupil)
        if self.apod_factor:
            correction_factor *= torch.sqrt(cos_t)
        if self.envelope is not None:
            correction_factor *= torch.exp(-(sin_t / self.envelope) ** 2)
        if self.gibson_lanni:
            # computed following Eq. (3.45) of François Aguet's thesis
            optical_path = self.z_p * torch.sqrt(self.n_s**2 - self.n_i**2 * self.sin_t**2) \
                            + self.t_i * torch.sqrt(self.n_i**2 - self.n_i**2 * self.sin_t**2) \
                            - self.t_i0 * torch.sqrt(self.n_i0**2 - self.n_i**2 * self.sin_t**2) \
                            + self.t_g * torch.sqrt(self.n_g**2 - self.n_i**2 * self.sin_t**2) \
                            - self.t_g0 * torch.sqrt(self.n_g0**2 - self.n_i**2 * self.sin_t**2)
            correction_factor *= torch.exp(1j * self.k * optical_path)
        self.correction_factor = correction_factor.to(self.device)
        self.quadrature_rule = quadrature_rule
        
        # bessel function evaluations are expensive and can be computed independently from defocus
        self.J_evals = bessel_j0(self.k * self.rs[None,:] * sin_t[:,None])    # [n_theta, n_radii]

<<<<<<< HEAD
    def compute_focus_field(self):
        far_fields = self.pupil.field.squeeze()   # [n_defocus=1, channels=1, n_thetas] ==> [n_thetas, ]
        return self._compute_PSF_for_far_field(far_fields)

    def _compute_PSF_for_far_field(self, far_fields, sine_factor_in_far_field=False):
        # argument shapes:
        # self.thetas,            [n_thetas, ]
        # self.dtheta,            float
        # self.rs,                [n_radii, ]
        # self.correction_factor  [n_thetas, ]
        # far_fields              [n_thetas, ]

        sin_t = torch.sin(self.thetas) # [n_thetas, ]

        # bessel function evaluations are expensive and can be computed independently from defocus
        J_evals = bessel_j0(self.k * self.rs[None,:] * sin_t[:,None])    # [n_theta, n_radii]

        # compute PSF field; handle defocus via batching with vmap()
        batched_compute_field_at_defocus = vmap(self._compute_PSF_at_defocus, in_dims=(0, None, None, None))

        if not(sine_factor_in_far_field):
            fields = batched_compute_field_at_defocus(self.defocus_filters, J_evals, far_fields, sin_t)
            return fields
        
        fields = batched_compute_field_at_defocus(self.defocus_filters, J_evals, far_fields, torch.ones_like(sin_t))
=======

    def compute_focus_field(self):
        sin_t = torch.sin(self.thetas)  # [n_thetas, ]
        far_fields = self.pupil.field.squeeze()   # [n_defocus=1, channels=1, n_thetas] ==> [n_thetas, ]
        
        # compute PSF field; handle defocus via batching with vmap()
        batched_compute_field_at_defocus = vmap(self.compute_field_at_defocus, in_dims=(0, None, None, None))
        fields = batched_compute_field_at_defocus(
            self.defocus_filters, self.J_evals, far_fields, sin_t)
>>>>>>> adf77f18
        return fields
        

<<<<<<< HEAD
    def _compute_PSF_at_defocus(self, defocus_term, J_evals, far_fields, sin_t):
=======
    def compute_field_at_defocus(self, defocus_term, J_evals, far_fields, sin_t):
        # argument shapes:
        # far_fields              [n_thetas, ]
        # defocus_term            [n_thetas, ]
        # correction_factor       [n_thetas, ]
        # sin_t                   [n_thetas, ]
        # J_evals                 [n_theta, n_radii]
        # self.dtheta,            float

>>>>>>> adf77f18
        # compute E(r) for a list of unique radii values
        integrand = J_evals * (far_fields * defocus_term * self.correction_factor * sin_t)[:,None]  # [n_theta, n_radii]
        field = self.quadrature_rule(integrand, self.dtheta)
        # scatter the radial evaluations of E(r) onto the xy image grid
        field = field[self.rr_indices].unsqueeze(0)       # [n_channels=1, size_x, size_y]
        return field
    


    
    def test_compute_field_tc1(self):
        sin_t = torch.sin(self.thetas)
        J_evals = bessel_j0(self.k * self.rs[None,:] * sin_t[:,None])
        # MODIFICATION FOR TEST CASE: put r**2 factor in integrand
        J_evals *= self.rs[None,:] ** 2
        # MODIFICATION FOR TEST CASE: far field corresponding to analytic solution
        far_fields = self.k ** 2 * torch.cos(self.thetas)

        fields = torch.zeros_like(self.rr_indices, dtype=torch.complex64).unsqueeze(0).unsqueeze(0)
        fields_sol = torch.zeros_like(fields, dtype=torch.complex64)
        # for i in range(len(self.defocus_filters)):
        #     defocus_term = self.defocus_filters[i]
        # MODIFICATION FOR TEST CASE: drop defocus and correction (apod + envelope) terms
        integrand = J_evals * (far_fields * sin_t)[:,None]
        field = self.quadrature_rule(integrand, self.dtheta)
        fields[0,0,:] = field[self.rr_indices]

        sol_arg = self.k * self.rs * self.NA / self.refractive_index    # NA == torch.sin(self.theta_max / self.refractive_index)
        field_sol = sol_arg * bessel_j1(sol_arg)
        fields_sol[0,0,:] = field_sol[self.rr_indices]

        return fields.squeeze(), fields_sol.squeeze()

    def test_compute_field_tc2(self):
        sin_t = torch.sin(self.thetas)
        J_evals = bessel_j0(self.k * self.rs[None,:] * sin_t[:,None])
        # MODIFICATION FOR TEST CASE: put `r` factor in integrand
        J_evals *= self.rs[None,:]
        # MODIFICATION FOR TEST CASE: far field corresponding to analytic solution
        far_fields = self.k * torch.cos(self.thetas)

        fields = torch.zeros_like(self.rr_indices, dtype=torch.complex64).unsqueeze(0).unsqueeze(0)
        fields_sol = torch.zeros_like(fields, dtype=torch.complex64)
        # MODIFICATION FOR TEST CASE: drop defocus and correction (apod + envelope) terms
        # MODIFICATION FOR TEST CASE: far field cancels the `sin(t)` term in the integrand
        integrand = J_evals * (far_fields)[:,None]
        field = self.quadrature_rule(integrand, self.dtheta)
        fields[0] = field[self.rr_indices]

        sol_arg = self.k * self.rs * self.NA / self.refractive_index    # NA == torch.sin(self.theta_max)
        field_sol = torch.tensor(itj0y0(sol_arg.numpy())[0], dtype=torch.complex64).to(self.device)
        fields_sol[0] = field_sol[self.rr_indices]

        return fields.squeeze(), fields_sol.squeeze()


class VectorialPolarPropagator(Propagator):
    def __init__(self, pupil, n_pix_psf=128, device='cpu',
                 wavelength=632, NA=0.9, fov=1000, refractive_index=1.5,
                 defocus_min=0, defocus_max=0, n_defocus=1,
                 apod_factor=False, envelope=None,
                 gibson_lanni=False, z_p=1e3, n_s=1.3,
                 n_g=1.5, n_g0=1.5, t_g=170e3, t_g0=170e3,
                 n_i=1.5, n_i0=1.5, t_i0=100e3):
        super().__init__(pupil=pupil, n_pix_psf=n_pix_psf, device=device,
                         wavelength=wavelength, NA=NA, fov=fov, refractive_index=refractive_index,
                         defocus_min=defocus_min, defocus_max=defocus_max, n_defocus=n_defocus,
                         apod_factor=apod_factor, envelope=envelope,
                         gibson_lanni=gibson_lanni, z_p=z_p, n_s=n_s,
                         n_g=n_g, n_g0=n_g0, t_g=t_g, t_g0=t_g0,
                         n_i=n_i, n_i0=n_i0, t_i0=t_i0)

        # PSF coordinates
        x = torch.linspace(-self.fov / 2, self.fov / 2, self.n_pix_psf)
        xx, yy = torch.meshgrid(x, x, indexing='ij')
        self.r = torch.sqrt(xx ** 2 + yy ** 2).unsqueeze(0).unsqueeze(0).unsqueeze(-1).to(self.device)
        self.varphi = torch.atan2(yy, xx)

        # Pupil coordinates
        # Thetas are defined twice here, to be cleaned when working on VectPolarProp
        self.theta_max = np.arcsin(self.NA / self.refractive_index)
        theta = torch.linspace(0, self.theta_max, self.n_pix_pupil).to(self.device)
        # TODO: number of pixels in pupil (== gridsize of integration domain) should be driven
        # by the integration method and its required accuracy, not set a-priori
        # TODO: ideally, pupil should be described by a *continuous function* that allows us to query its
        # value at any value of `theta`
        theta_max = np.arcsin(self.NA / self.refractive_index)
        num_thetas = self.n_pix_pupil
        thetas = torch.linspace(0, theta_max, num_thetas)
        dtheta = theta_max / (num_thetas - 1)
        self.thetas = thetas.to(self.device)
        self.dtheta = dtheta

        # Precompute additional factors
        self.k = 2 * np.pi / self.wavelength
        self.sin_t = torch.reshape(torch.sin(theta), (1, 1, 1, 1, -1))
        self.cos_t = torch.reshape(torch.cos(theta), (1, 1, 1, 1, -1))
        defocus_range = torch.linspace(self.defocus_min, self.defocus_max, self.n_defocus
                                       ).reshape(-1, 1, 1, 1, 1).to(self.device)
        self.defocus_filters = torch.exp(1j * self.k * defocus_range * self.cos_t)
        correction_factor = torch.ones(1, 1, 1, 1, self.n_pix_pupil).to(torch.complex64)
        if self.apod_factor:
            correction_factor *= torch.sqrt(self.cos_t)
        if self.envelope is not None:
            correction_factor *= torch.exp(- self.sin_t ** 2 / self.envelope ** 2)
        if self.gibson_lanni:
            # computed following Eq. (3.45) of François Aguet's thesis
            optical_path = self.z_p * torch.sqrt(self.n_s ** 2 - self.n_i ** 2 * self.sin_t ** 2) \
                           + self.t_i * torch.sqrt(self.n_i ** 2 - self.n_i ** 2 * self.sin_t ** 2) \
                           - self.t_i0 * torch.sqrt(self.n_i0 ** 2 - self.n_i ** 2 * self.sin_t ** 2) \
                           + self.t_g * torch.sqrt(self.n_g ** 2 - self.n_i ** 2 * self.sin_t ** 2) \
                           - self.t_g0 * torch.sqrt(self.n_g0 ** 2 - self.n_i ** 2 * self.sin_t ** 2)
            correction_factor *= torch.exp(1j * self.k * optical_path)
        self.correction_factor = correction_factor.to(self.device)

    def compute_focus_field(self):
        # multiplicative scalar factor to be verified for the vectorial case

        i0 = torch.sum(
            self.pupil.field.unsqueeze(-2).unsqueeze(-2) *
            bessel_j0(self.k * self.r * self.sin_t) *
            self.sin_t * (self.cos_t + 1) * self.defocus_filters
            , dim=-1) * self.theta_max / self.n_pix_pupil / np.sqrt(self.refractive_index)
        i1 = torch.sum(
            self.pupil.field.unsqueeze(-2).unsqueeze(-2) *
            bessel_j1(self.k * self.r * self.sin_t) *
            self.sin_t ** 2 * self.defocus_filters
            , dim=-1) * self.theta_max / self.n_pix_pupil / np.sqrt(self.refractive_index)
        i2 = torch.sum(
            self.pupil.field.unsqueeze(-2).unsqueeze(-2) *
            self.bessel_j2(self.k * self.r * self.sin_t) *
            self.sin_t * (self.cos_t - 1) * self.defocus_filters
            , dim=-1) * self.theta_max / self.n_pix_pupil / np.sqrt(self.refractive_index)

        self.field = torch.stack((i0[:, 0, :, :] + i2[:, 0, :, :] * torch.cos(2 * self.varphi) + i2[:, 1, :, :] * torch.sin(2 * self.varphi),
                                 i2[:, 0, :, :] * torch.sin(2 * self.varphi) + i0[:, 1, :, :] - i2[:, 1, :, :] * torch.cos(2 * self.varphi),
                                 -2 * 1j * i1[:, 0, :, :] * torch.cos(self.varphi) - 2 * 1j * i1[:, 1, :, :] * torch.sin(self.varphi)), dim=1)

        return self.field

    @staticmethod
    def bessel_j2(r):
        eps = 1e-10
        return 2 * bessel_j1(r) / (r+eps) - bessel_j0(r)<|MERGE_RESOLUTION|>--- conflicted
+++ resolved
@@ -65,12 +65,6 @@
         raise NotImplementedError
 
 
-<<<<<<< HEAD
-from torch.fft import fftfreq, fftshift
-
-    
-=======
->>>>>>> adf77f18
 class ScalarCartesianPropagator(Propagator):
     def __init__(self, pupil, n_pix_psf=128, device='cpu',
                  wavelength=632, NA=0.9, fov=1000, refractive_index=1.5, 
@@ -277,7 +271,7 @@
         # bessel function evaluations are expensive and can be computed independently from defocus
         self.J_evals = bessel_j0(self.k * self.rs[None,:] * sin_t[:,None])    # [n_theta, n_radii]
 
-<<<<<<< HEAD
+
     def compute_focus_field(self):
         far_fields = self.pupil.field.squeeze()   # [n_defocus=1, channels=1, n_thetas] ==> [n_thetas, ]
         return self._compute_PSF_for_far_field(far_fields)
@@ -303,33 +297,10 @@
             return fields
         
         fields = batched_compute_field_at_defocus(self.defocus_filters, J_evals, far_fields, torch.ones_like(sin_t))
-=======
-
-    def compute_focus_field(self):
-        sin_t = torch.sin(self.thetas)  # [n_thetas, ]
-        far_fields = self.pupil.field.squeeze()   # [n_defocus=1, channels=1, n_thetas] ==> [n_thetas, ]
-        
-        # compute PSF field; handle defocus via batching with vmap()
-        batched_compute_field_at_defocus = vmap(self.compute_field_at_defocus, in_dims=(0, None, None, None))
-        fields = batched_compute_field_at_defocus(
-            self.defocus_filters, self.J_evals, far_fields, sin_t)
->>>>>>> adf77f18
         return fields
         
 
-<<<<<<< HEAD
     def _compute_PSF_at_defocus(self, defocus_term, J_evals, far_fields, sin_t):
-=======
-    def compute_field_at_defocus(self, defocus_term, J_evals, far_fields, sin_t):
-        # argument shapes:
-        # far_fields              [n_thetas, ]
-        # defocus_term            [n_thetas, ]
-        # correction_factor       [n_thetas, ]
-        # sin_t                   [n_thetas, ]
-        # J_evals                 [n_theta, n_radii]
-        # self.dtheta,            float
-
->>>>>>> adf77f18
         # compute E(r) for a list of unique radii values
         integrand = J_evals * (far_fields * defocus_term * self.correction_factor * sin_t)[:,None]  # [n_theta, n_radii]
         field = self.quadrature_rule(integrand, self.dtheta)
@@ -383,7 +354,7 @@
         field_sol = torch.tensor(itj0y0(sol_arg.numpy())[0], dtype=torch.complex64).to(self.device)
         fields_sol[0] = field_sol[self.rr_indices]
 
-        return fields.squeeze(), fields_sol.squeeze()
+        return fields, fields_sol
 
 
 class VectorialPolarPropagator(Propagator):
