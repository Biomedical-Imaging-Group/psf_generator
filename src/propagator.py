--- conflicted
+++ resolved
@@ -121,17 +121,6 @@
         if self.envelope is not None:
             correction_factor *= torch.exp(- (1-s_zz**2) / self.envelope**2)
         if self.gibson_lanni:
-<<<<<<< HEAD
-            sin_t = (self.na / self.refractive_index * torch.sqrt(s_xx**2 + s_yy**2)).clamp(max=1)
-            path = optical_path(z_p=self.z_p, n_s=self.n_s,
-                                n_g=self.n_g, n_g0=self.n_g0,
-                                t_g=self.t_g, t_g0=self.t_g0,
-                                n_i=self.n_i, n_i0=self.n_i0,
-                                t_i=self.t_i, t_i0=self.t_i0,
-                                sin_t=sin_t)
-            correction_factor *= torch.exp(1j * self.k * path)
-        self.correction_factor = correction_factor.to(self.device)
-=======
             # computed following Eq. (3.45) of François Aguet's thesis
             clamp_value = np.minimum(self.n_s/self.n_i, self.n_g/self.n_i)
             sin_t = (self.na / self.refractive_index * torch.sqrt(s_xx**2 + s_yy**2)).clamp(max=clamp_value)
@@ -141,7 +130,6 @@
                             + self.t_g * torch.sqrt(self.n_g**2 - self.n_i**2 * sin_t**2) \
                             - self.t_g0 * torch.sqrt(self.n_g0**2 - self.n_i**2 * sin_t**2)
             self.correction_factor *= torch.exp(1j * self.k * optical_path)
->>>>>>> a50b60e3
         defocus_range = torch.linspace(self.defocus_min, self.defocus_max, self.n_defocus
                                        ).reshape(-1, 1, 1, 1).to(self.device)
         self.defocus_filters = torch.exp(1j * self.k * s_zz * defocus_range)
@@ -206,15 +194,6 @@
         if self.envelope is not None:
             correction_factor *= torch.exp(-(sin_t / self.envelope) ** 2)
         if self.gibson_lanni:
-<<<<<<< HEAD
-            path = optical_path(z_p=self.z_p, n_s=self.n_s,
-                                n_g=self.n_g, n_g0=self.n_g0,
-                                t_g=self.t_g, t_g0=self.t_g0,
-                                n_i=self.n_i, n_i0=self.n_i0,
-                                t_i=self.t_i, t_i0=self.t_i0,
-                                sin_t=sin_t)
-            correction_factor *= torch.exp(1j * self.k * path)
-=======
             clamp_value = np.minimum(self.n_s/self.n_i, self.n_g/self.n_i)
             sin_t = sin_t.clamp(max=clamp_value)
             # computed following Eq. (3.45) of François Aguet's thesis
@@ -226,7 +205,6 @@
             correction_factor *= torch.exp(1j * self.k * optical_path)
         elif self.cos_factor:
             correction_factor *= cos_t
->>>>>>> a50b60e3
         self.correction_factor = correction_factor.to(self.device)
         self.quadrature_rule = quadrature_rule
 
@@ -447,15 +425,6 @@
         if self.envelope is not None:
             correction_factor *= torch.exp(-(sin_t / self.envelope) ** 2)
         if self.gibson_lanni:
-<<<<<<< HEAD
-            path = optical_path(z_p=self.z_p, n_s=self.n_s,
-                                n_g=self.n_g, n_g0=self.n_g0,
-                                t_g=self.t_g, t_g0=self.t_g0,
-                                n_i=self.n_i, n_i0=self.n_i0,
-                                t_i=self.t_i, t_i0=self.t_i0,
-                                sin_t=sin_t)
-            correction_factor *= torch.exp(1j * self.k * path)
-=======
             clamp_value = np.minimum(self.n_s/self.n_i, self.n_g/self.n_i)
             sin_t = sin_t.clamp(max=clamp_value)
             # computed following Eq. (3.45) of François Aguet's thesis
@@ -465,7 +434,6 @@
                             + self.t_g * torch.sqrt(self.n_g**2 - self.n_i**2 * sin_t**2) \
                             - self.t_g0 * torch.sqrt(self.n_g0**2 - self.n_i**2 * sin_t**2)
             correction_factor *= torch.exp(1j * self.k * optical_path)
->>>>>>> a50b60e3
         self.correction_factor = correction_factor.to(self.device)
         self.quadrature_rule = quadrature_rule
 
@@ -532,139 +500,4 @@
             -2j * (Ix1 * self.cos_phi + Iy1 * self.sin_phi)],
             dim=0)
 
-<<<<<<< HEAD
-        # TODO: why divide by an extra factor of sqrt(eta)?
-        return PSF_field / np.sqrt(self.refractive_index)
-
-
-class VectorialCartesianPropagator(Propagator):
-    def __init__(self, pupil, n_pix_psf=128, device='cpu',
-                 wavelength=632, na=0.9, fov=1000, refractive_index=1.5,
-                 defocus_min=0, defocus_max=0, n_defocus=1,
-                 sz_correction=True, apod_factor=False, envelope=None,
-                 gibson_lanni=False, z_p=1e3, n_s=1.3,
-                 n_g=1.5, n_g0=1.5, t_g=170e3, t_g0=170e3,
-                 n_i=1.5, t_i0=100e3):
-        super().__init__(pupil=pupil, n_pix_psf=n_pix_psf, device=device,
-                         wavelength=wavelength, na=na, fov=fov, refractive_index=refractive_index,
-                         defocus_min=defocus_min, defocus_max=defocus_max, n_defocus=n_defocus,
-                         apod_factor=apod_factor, envelope=envelope,
-                         gibson_lanni=gibson_lanni, z_p=z_p, n_s=n_s,
-                         n_g=n_g, n_g0=n_g0, t_g=t_g, t_g0=t_g0,
-                         n_i=n_i, t_i0=t_i0)
-        self.sz_correction = sz_correction
-
-        # Physical parameters
-        self.k = 2 * np.pi / self.wavelength
-        self.s_max = torch.tensor(self.na / self.refractive_index)
-
-        # Zoom factor to determine pixel size with custom FFT
-        self.zoom_factor = 2 * self.na * self.fov / self.wavelength \
-                           / self.refractive_index / (self.n_pix_pupil - 1)
-
-        # Coordinates in pupil space s_x, s_y, s_z
-        n_pix_pupil = self.pupil.n_pix_pupil
-        self.s_x = torch.linspace(-1, 1, n_pix_pupil).to(self.device)
-        self.ds = self.s_x[1] - self.s_x[0]
-        s_xx, s_yy = torch.meshgrid(self.s_x, self.s_x, indexing='ij')
-        s_zz = torch.sqrt((1 - (self.na / self.refractive_index) ** 2 * (s_xx ** 2 + s_yy ** 2)
-                           ).clamp(min=0.001)).reshape(1, 1, n_pix_pupil, n_pix_pupil)
-
-        # if s_xx**2 + s_yy**2 > 1, s_xx and s_yy are 0
-        s_xx, s_yy = s_xx * (s_xx ** 2 + s_yy ** 2 <= 1), s_yy * (s_xx ** 2 + s_yy ** 2 <= 1)
-
-        # Coordinates in object space
-        total_fft_range = 1.0 / self.ds
-        k_start = -self.zoom_factor * np.pi
-        k_end = self.zoom_factor * np.pi
-        self.x = torch.linspace(k_start, k_end, self.n_pix_pupil) / (2.0 * torch.pi) * total_fft_range
-
-        # Angles theta and phi
-        s_xx, s_yy = torch.meshgrid(self.s_x * self.s_max, self.s_x * self.s_max, indexing='ij')
-        sin_t_sq = s_xx ** 2 + s_yy ** 2
-        s_valid = sin_t_sq <= self.s_max ** 2
-        sin_theta = torch.sqrt(sin_t_sq)
-        cos_theta = torch.sqrt(1.0 - sin_t_sq)
-        phi = torch.atan2(s_yy, s_xx)
-        cos_phi = torch.cos(phi)
-        sin_phi = torch.sin(phi)
-        sin_2phi = 2.0 * sin_phi * cos_phi
-        cos_2phi = cos_phi ** 2 - sin_phi ** 2
-
-        # Field after basis change
-        e_inf_x = ((cos_theta + 1.0) + (cos_theta - 1.0) * cos_2phi) * self.pupil.field[:, 0, :, :] \
-                        + (cos_theta - 1.0) * sin_2phi * self.pupil.field[:, 1, :, :]
-        e_inf_y = ((cos_theta + 1.0) - (cos_theta - 1.0) * cos_2phi) * self.pupil.field[:, 1, :, :] \
-                        + (cos_theta - 1.0) * sin_2phi * self.pupil.field[:, 0, :, :]
-        e_inf_z = -2.0 * sin_theta * (cos_phi * self.pupil.field[:, 0, :, :] + sin_phi * self.pupil.field[:, 1, :, :])
-        e_inf_x = torch.where(s_valid, e_inf_x, 0.0).unsqueeze(0)
-        e_inf_y = torch.where(s_valid, e_inf_y, 0.0).unsqueeze(0)
-        e_inf_z = torch.where(s_valid, e_inf_z, 0.0).unsqueeze(0)
-        self.e_inf_field = torch.cat((e_inf_x, e_inf_y, e_inf_z), dim=1)
-
-        # Correction factors
-        correction_factor = torch.ones(1, 1, n_pix_pupil, n_pix_pupil).to(torch.complex64)
-        if self.sz_correction:
-            correction_factor *= 1 / s_zz
-        if self.apod_factor:
-            correction_factor *= torch.sqrt(s_zz)
-        if self.envelope is not None:
-            correction_factor *= torch.exp(- (1 - s_zz ** 2) / self.envelope ** 2)
-        if self.gibson_lanni:
-            sin_t = (self.na / self.refractive_index * torch.sqrt(s_xx ** 2 + s_yy ** 2)).clamp(max=1)
-            path = optical_path(z_p=self.z_p, n_s=self.n_s,
-                                n_g=self.n_g, n_g0=self.n_g0,
-                                t_g=self.t_g, t_g0=self.t_g0,
-                                n_i=self.n_i, n_i0=self.n_i0,
-                                t_i=self.t_i, t_i0=self.t_i0,
-                                sin_t=sin_t)
-            correction_factor *= torch.exp(1j * self.k * path)
-        self.correction_factor = correction_factor.to(self.device)
-        defocus_range = torch.linspace(self.defocus_min, self.defocus_max, self.n_defocus
-                                       ).reshape(-1, 1, 1, 1).to(self.device)
-        self.defocus_filters = torch.exp(1j * self.k * s_zz * defocus_range)
-
-    def compute_focus_field(self):
-        self.field = custom_ifft2(self.e_inf_field * self.correction_factor * self.defocus_filters,
-                                  shape_out=(self.n_pix_psf, self.n_pix_psf),
-                                  k_start=-self.zoom_factor * np.pi,
-                                  k_end=self.zoom_factor * np.pi,
-                                  norm='backward', fftshift_input=True, include_end=True) * (self.ds * self.s_max) ** 2 * 1j
-        return self.field / (2 * np.pi * np.sqrt(self.refractive_index))
-
-    def _compute_psf_for_far_field(self, far_fields):  # to remove later?
-        s_xx, s_yy = torch.meshgrid(self.s_x * self.s_max, self.s_x * self.s_max, indexing='ij')
-        sin_t_sq = s_xx ** 2 + s_yy ** 2
-        s_valid = sin_t_sq <= self.s_max ** 2
-        sin_theta = torch.sqrt(sin_t_sq)
-        cos_theta = torch.sqrt(1.0 - sin_t_sq)
-        phi = torch.atan2(s_yy, s_xx)   # properly handles pole at sin_theta == 0.0
-        cos_phi = torch.cos(phi)
-        sin_phi = torch.sin(phi)
-        sin_2phi = 2.0 * sin_phi * cos_phi
-        cos_2phi = cos_phi ** 2 - sin_phi ** 2
-
-        far_fields_x = far_fields[:, 0, :, :]
-        far_fields_y = far_fields[:, 1, :, :]
-        e_inf_x = ((cos_theta + 1.0) + (cos_theta - 1.0) * cos_2phi) * far_fields_x \
-                        + (cos_theta - 1.0) * sin_2phi * far_fields_y
-        e_inf_y = ((cos_theta + 1.0) - (cos_theta - 1.0) * cos_2phi) * far_fields_y \
-                        + (cos_theta - 1.0) * sin_2phi * far_fields_x
-        e_inf_z = -2.0 * sin_theta * (cos_phi * far_fields_x + sin_phi * far_fields_y)
-
-        e_inf_x = torch.where(s_valid, e_inf_x, 0.0).unsqueeze(0)
-        e_inf_y = torch.where(s_valid, e_inf_y, 0.0).unsqueeze(0)
-        e_inf_z = torch.where(s_valid, e_inf_z, 0.0).unsqueeze(0)
-
-        PSF_field = custom_ifft2(torch.cat((e_inf_x, e_inf_y, e_inf_z), dim=1) * self.correction_factor * self.defocus_filters,
-                                  shape_out=(self.n_pix_psf, self.n_pix_psf),
-                                  k_start=-self.zoom_factor * np.pi,
-                                  k_end=self.zoom_factor * np.pi,
-                                  norm='backward', fftshift_input=True, include_end=True) \
-                     * (self.ds * self.s_max) ** 2 * 1j
-        PSF_field /= (2 * np.pi * np.sqrt(self.refractive_index))
-
-        return PSF_field
-=======
         return PSF_field / 2 / np.sqrt(self.refractive_index)
->>>>>>> a50b60e3
